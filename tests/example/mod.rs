// Copyright 2021 Ant Group. All rights reserved.
//
// SPDX-License-Identifier: Apache-2.0

<<<<<<< HEAD
#[cfg(feature = "fusedev")]
pub(crate) mod passthroughfs;

#[cfg(feature = "macfuse")]
pub(crate) mod macfuse;
=======
#[cfg(all(feature = "fusedev", not(feature = "virtiofs")))]
pub(crate) mod passthroughfs;
>>>>>>> 8d62986a
<|MERGE_RESOLUTION|>--- conflicted
+++ resolved
@@ -2,13 +2,8 @@
 //
 // SPDX-License-Identifier: Apache-2.0
 
-<<<<<<< HEAD
-#[cfg(feature = "fusedev")]
+#[cfg(all(feature = "fusedev", not(feature = "virtiofs")))]
 pub(crate) mod passthroughfs;
 
 #[cfg(feature = "macfuse")]
-pub(crate) mod macfuse;
-=======
-#[cfg(all(feature = "fusedev", not(feature = "virtiofs")))]
-pub(crate) mod passthroughfs;
->>>>>>> 8d62986a
+pub(crate) mod macfuse;