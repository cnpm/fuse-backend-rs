--- conflicted
+++ resolved
@@ -23,15 +23,12 @@
     c_int, c_void, off64_t, pread64, preadv64, pwrite64, pwritev64, read, readv, size_t, write,
     writev,
 };
-<<<<<<< HEAD
 #[cfg(target_os = "macos")]
 use libc::{
     c_int, c_void, off_t as off64_t, pread as pread64, preadv as preadv64, pwrite as pwrite64, pwritev as pwritev64, read, readv, size_t, write,
     writev,
 };
 use vm_memory::VolatileSlice;
-=======
->>>>>>> 8d62986a
 
 use crate::transport::FileVolatileSlice;
 
