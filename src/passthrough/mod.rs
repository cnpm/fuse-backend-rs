// Copyright (C) 2020-2022 Alibaba Cloud. All rights reserved.
// SPDX-License-Identifier: Apache-2.0

//! Fuse passthrough file system, mirroring an existing FS hierarchy.
//!
//! This file system mirrors the existing file system hierarchy of the system, starting at the
//! root file system. This is implemented by just "passing through" all requests to the
//! corresponding underlying file system.
//!
//! The code is derived from the
//! [CrosVM](https://chromium.googlesource.com/chromiumos/platform/crosvm/) project,
//! with heavy modification/enhancements from Alibaba Cloud OS team.
#![allow(missing_docs)]

use std::any::Any;
use std::collections::{btree_map, BTreeMap};
use std::ffi::{CStr, CString};
use std::fs::File;
use std::io;
use std::marker::PhantomData;
use std::ops::{Deref, DerefMut};
use std::os::fd::{AsFd, BorrowedFd};
use std::os::unix::io::{AsRawFd, RawFd};
#[cfg(target_os = "macos")]
use std::path::PathBuf;
use std::sync::atomic::{AtomicBool, AtomicU32, AtomicU64, Ordering};
use std::sync::{Arc, Mutex, MutexGuard, RwLock, RwLockWriteGuard};
use std::time::Duration;

pub use self::config::{CachePolicy, Config};
#[cfg(target_os = "linux")]
use self::file_handle::FileHandle;
use self::inode_store::{InodeId, InodeStore};
#[cfg(target_os = "linux")]
use self::mount_fd::MountFds;
use vm_memory::bitmap::BitmapSlice;

#[cfg(target_os = "macos")]
use self::stat::stat;
use self::util::{ebadf, einval, enosys, is_dir, is_safe_inode, openat, UniqueInodeGenerator};
use crate::abi::fuse_abi as fuse;
use crate::api::filesystem::Entry;
#[cfg(target_os = "linux")]
use crate::api::PROC_SELF_FD_CSTR;
use crate::api::{
    validate_path_component, BackendFileSystem, CURRENT_DIR_CSTR, EMPTY_CSTR, PARENT_DIR_CSTR,
    SLASH_ASCII, VFS_MAX_INO,
};

#[cfg(feature = "async-io")]
mod async_io;
mod config;
#[cfg(target_os = "linux")]
mod file_handle;
mod inode_store;
#[cfg(target_os = "linux")]
mod mount_fd;
#[cfg(target_os = "linux")]
mod os_compat;
<<<<<<< HEAD
mod overlay;
=======
>>>>>>> 39e1190d
#[cfg(target_os = "macos")]
mod stat;
#[cfg(target_os = "linux")]
mod statx;
mod sync_io;
mod util;

#[cfg(target_os = "linux")]
mod passthrough_fs_linux;
#[cfg(target_os = "macos")]
mod passthrough_fs_macos;

#[cfg(target_os = "linux")]
mod sync_io_linux;
#[cfg(target_os = "macos")]
mod sync_io_macos;

#[cfg(target_os = "linux")]
pub use passthrough_fs_linux::*;
#[cfg(target_os = "macos")]
pub use passthrough_fs_macos::*;

type Inode = u64;
type Handle = u64;

/// Maximum host inode number supported by passthroughfs
const MAX_HOST_INO: u64 = 0x7fff_ffff_ffff;

/**
 * Represents the file associated with an inode (`InodeData`).
 *
 * When obtaining such a file, it may either be a new file (the `Owned` variant), in which case the
 * object's lifetime is static, or it may reference `InodeData.file` (the `Ref` variant), in which
 * case the object's lifetime is that of the respective `InodeData` object.
 */
#[derive(Debug)]
pub enum InodeFile<'a> {
    #[cfg(target_os = "linux")]
    Owned(File),
    Ref(&'a File),
}

impl AsRawFd for InodeFile<'_> {
    /// Return a file descriptor for this file
    /// Note: This fd is only valid as long as the `InodeFile` exists.
    fn as_raw_fd(&self) -> RawFd {
        match self {
            #[cfg(target_os = "linux")]
            Self::Owned(file) => file.as_raw_fd(),
            Self::Ref(file_ref) => file_ref.as_raw_fd(),
        }
    }
}

impl AsFd for InodeFile<'_> {
    fn as_fd(&self) -> BorrowedFd<'_> {
        match self {
            #[cfg(target_os = "linux")]
            Self::Owned(file) => file.as_fd(),
            Self::Ref(file_ref) => file_ref.as_fd(),
        }
    }
}

/// Represents an inode in `PassthroughFs`.
#[derive(Debug)]
pub struct InodeData {
    inode: Inode,
    // Most of these aren't actually files but ¯\_(ツ)_/¯.
    handle: InodeHandle,
    id: InodeId,
    refcount: AtomicU64,
    // File type and mode
    mode: InodeMode,
}

impl InodeData {
    fn new(inode: Inode, f: InodeHandle, refcount: u64, id: InodeId, mode: InodeMode) -> Self {
        InodeData {
            inode,
            handle: f,
            id,
            refcount: AtomicU64::new(refcount),
            mode,
        }
    }

    fn get_file(&self) -> io::Result<InodeFile<'_>> {
        self.handle.get_file()
    }
}

/// Data structures to manage accessed inodes.
struct InodeMap {
    inodes: RwLock<InodeStore>,
}

impl InodeMap {
    fn new() -> Self {
        InodeMap {
            inodes: RwLock::new(Default::default()),
        }
    }

    fn clear(&self) {
        // Do not expect poisoned lock here, so safe to unwrap().
        self.inodes.write().unwrap().clear();
    }

    fn get(&self, inode: Inode) -> io::Result<Arc<InodeData>> {
        // Do not expect poisoned lock here, so safe to unwrap().
        self.inodes
            .read()
            .unwrap()
            .get(&inode)
            .map(Arc::clone)
            .ok_or_else(ebadf)
    }

    fn get_map_mut(&self) -> RwLockWriteGuard<InodeStore> {
        // Do not expect poisoned lock here, so safe to unwrap().
        self.inodes.write().unwrap()
    }

    fn insert(&self, data: Arc<InodeData>) {
        let mut inodes = self.get_map_mut();

        Self::insert_locked(inodes.deref_mut(), data)
    }

    fn insert_locked(inodes: &mut InodeStore, data: Arc<InodeData>) {
        inodes.insert(data);
    }
}

pub struct HandleData {
    inode: Inode,
    file: File,
    lock: Mutex<()>,
    open_flags: AtomicU32,
}

impl HandleData {
    fn new(inode: Inode, file: File, flags: u32) -> Self {
        HandleData {
            inode,
            file,
            lock: Mutex::new(()),
            open_flags: AtomicU32::new(flags),
        }
    }

    fn get_file(&self) -> &File {
        &self.file
    }

    fn get_file_mut(&self) -> (MutexGuard<()>, &File) {
        (self.lock.lock().unwrap(), &self.file)
    }

    fn borrow_fd(&self) -> BorrowedFd {
        self.file.as_fd()
    }

    fn get_flags(&self) -> u32 {
        self.open_flags.load(Ordering::Relaxed)
    }

    fn set_flags(&self, flags: u32) {
        self.open_flags.store(flags, Ordering::Relaxed);
    }
}

struct HandleMap {
    handles: RwLock<BTreeMap<Handle, Arc<HandleData>>>,
}

impl HandleMap {
    fn new() -> Self {
        HandleMap {
            handles: RwLock::new(BTreeMap::new()),
        }
    }

    fn clear(&self) {
        // Do not expect poisoned lock here, so safe to unwrap().
        self.handles.write().unwrap().clear();
    }

    fn insert(&self, handle: Handle, data: HandleData) {
        // Do not expect poisoned lock here, so safe to unwrap().
        self.handles.write().unwrap().insert(handle, Arc::new(data));
    }

    fn release(&self, handle: Handle, inode: Inode) -> io::Result<()> {
        // Do not expect poisoned lock here, so safe to unwrap().
        let mut handles = self.handles.write().unwrap();

        if let btree_map::Entry::Occupied(e) = handles.entry(handle) {
            if e.get().inode == inode {
                // We don't need to close the file here because that will happen automatically when
                // the last `Arc` is dropped.
                e.remove();
                return Ok(());
            }
        }

        Err(ebadf())
    }

    fn get(&self, handle: Handle, inode: Inode) -> io::Result<Arc<HandleData>> {
        // Do not expect poisoned lock here, so safe to unwrap().
        self.handles
            .read()
            .unwrap()
            .get(&handle)
            .filter(|hd| hd.inode == inode)
            .map(Arc::clone)
            .ok_or_else(ebadf)
    }
}

/// A file system that simply "passes through" all requests it receives to the underlying file
/// system.
///
/// To keep the implementation simple it servers the contents of its root directory. Users
/// that wish to serve only a specific directory should set up the environment so that that
/// directory ends up as the root of the file system process. One way to accomplish this is via a
/// combination of mount namespaces and the pivot_root system call.
pub struct PassthroughFs<S: BitmapSlice + Send + Sync = ()> {
    // File descriptors for various points in the file system tree. These fds are always opened with
    // the `O_PATH` option so they cannot be used for reading or writing any data. See the
    // documentation of the `O_PATH` flag in `open(2)` for more details on what one can and cannot
    // do with an fd opened with this flag.
    inode_map: InodeMap,
    next_inode: AtomicU64,

    // File descriptors for open files and directories. Unlike the fds in `inodes`, these _can_ be
    // used for reading and writing data.
    handle_map: HandleMap,
    next_handle: AtomicU64,

    // Use to generate unique inode
    ino_allocator: UniqueInodeGenerator,

    // Maps mount IDs to an open FD on the respective ID for the purpose of open_by_handle_at().
    #[cfg(target_os = "linux")]
    mount_fds: MountFds,

    // File descriptor pointing to the `/proc/self/fd` directory. This is used to convert an fd from
    // `inodes` into one that can go into `handles`. This is accomplished by reading the
    // `/proc/self/fd/{}` symlink. We keep an open fd here in case the file system tree that we are meant
    // to be serving doesn't have access to `/proc/self/fd`.
    #[cfg(target_os = "linux")]
    proc_self_fd: File,

    // Whether writeback caching is enabled for this directory. This will only be true when
    // `cfg.writeback` is true and `init` was called with `FsOptions::WRITEBACK_CACHE`.
    writeback: AtomicBool,

    // Whether no_open is enabled.
    no_open: AtomicBool,

    // Whether no_opendir is enabled.
    no_opendir: AtomicBool,

    // Whether kill_priv_v2 is enabled.
    #[cfg(target_os = "linux")]
    killpriv_v2: AtomicBool,

    // Whether no_readdir is enabled.
    no_readdir: AtomicBool,

    // Whether seal_size is enabled.
    seal_size: AtomicBool,

    // Whether per-file DAX feature is enabled.
    // Init from guest kernel Init cmd of fuse fs.
    perfile_dax: AtomicBool,

    dir_entry_timeout: Duration,
    dir_attr_timeout: Duration,

    cfg: Config,

    phantom: PhantomData<S>,
}

impl<S: BitmapSlice + Send + Sync> PassthroughFs<S> {
    /// Create a Passthrough file system instance.
    pub fn new(mut cfg: Config) -> io::Result<PassthroughFs<S>> {
        if cfg.no_open && cfg.cache_policy != CachePolicy::Always {
            warn!("passthroughfs: no_open only work with cache=always, reset to open mode");
            cfg.no_open = false;
        }
        if cfg.writeback && cfg.cache_policy == CachePolicy::Never {
            warn!(
                "passthroughfs: writeback cache conflicts with cache=none, reset to no_writeback"
            );
            cfg.writeback = false;
        }

        // Safe because this is a constant value and a valid C string.
        #[cfg(target_os = "linux")]
        let proc_self_fd_cstr = unsafe { CStr::from_bytes_with_nul_unchecked(PROC_SELF_FD_CSTR) };
        #[cfg(target_os = "linux")]
        let proc_self_fd = Self::open_file(
            &libc::AT_FDCWD,
            proc_self_fd_cstr,
            libc::O_PATH | libc::O_NOFOLLOW | libc::O_CLOEXEC,
            0,
        )?;

        let (dir_entry_timeout, dir_attr_timeout) =
            match (cfg.dir_entry_timeout, cfg.dir_attr_timeout) {
                (Some(e), Some(a)) => (e, a),
                (Some(e), None) => (e, cfg.attr_timeout),
                (None, Some(a)) => (cfg.entry_timeout, a),
                (None, None) => (cfg.entry_timeout, cfg.attr_timeout),
            };

        #[cfg(target_os = "linux")]
        let mount_fds = MountFds::new(None)?;

        Ok(PassthroughFs {
            inode_map: InodeMap::new(),
            next_inode: AtomicU64::new(fuse::ROOT_ID + 1),
            ino_allocator: UniqueInodeGenerator::new(),

            handle_map: HandleMap::new(),
            next_handle: AtomicU64::new(1),

            #[cfg(target_os = "linux")]
            mount_fds,
            #[cfg(target_os = "linux")]
            proc_self_fd,

            writeback: AtomicBool::new(false),
            no_open: AtomicBool::new(false),
            no_opendir: AtomicBool::new(false),
            #[cfg(target_os = "linux")]
            killpriv_v2: AtomicBool::new(false),
            no_readdir: AtomicBool::new(cfg.no_readdir),
            seal_size: AtomicBool::new(cfg.seal_size),
            perfile_dax: AtomicBool::new(false),
            dir_entry_timeout,
            dir_attr_timeout,
            cfg,

            phantom: PhantomData,
        })
    }

    /// Initialize the Passthrough file system.
    pub fn import(&self) -> io::Result<()> {
        let root = CString::new(self.cfg.root_dir.as_str()).expect("CString::new failed");

        #[cfg(target_os = "linux")]
        let (st, id, handle) = {
            let (path_fd, handle_opt, st) =
                Self::open_file_and_handle(self, &libc::AT_FDCWD, &root).map_err(|e| {
                    error!("fuse: import: failed to get file or handle: {:?}", e);
                    e
                })?;

            let id = InodeId::from_stat(&st);

            let handle = if let Some(h) = handle_opt {
                InodeHandle::Handle(self.to_openable_handle(h)?)
            } else {
                InodeHandle::File(path_fd)
            };

            (st, id, handle)
        };

        #[cfg(target_os = "macos")]
        let (st, id, handle) = {
            let (path_fd, st) = self.open_file(&root).unwrap();

            let id = InodeId::from_stat(&st);

            let handle = InodeHandle::File(path_fd, root);
            (st, id, handle)
        };

        // Safe because this doesn't modify any memory and there is no need to check the return
        // value because this system call always succeeds. We need to clear the umask here because
        // we want the client to be able to set all the bits in the mode.
        unsafe { libc::umask(0o000) };

        // Not sure why the root inode gets a refcount of 2 but that's what libfuse does.
        self.inode_map.insert(Arc::new(InodeData::new(
            fuse::ROOT_ID,
            handle,
            2,
            id,
            st.st.st_mode,
        )));

        Ok(())
    }

    fn create_file_excl(
        dir: &impl AsRawFd,
        pathname: &CStr,
        flags: i32,
        mode: u32,
    ) -> io::Result<Option<File>> {
        match openat(dir, pathname, flags | libc::O_CREAT | libc::O_EXCL, mode) {
            Ok(file) => Ok(Some(file)),
            Err(err) => {
                // Ignore the error if the file exists and O_EXCL is not present in `flags`.
                if err.kind() == io::ErrorKind::AlreadyExists {
                    if (flags & libc::O_EXCL) != 0 {
                        return Err(err);
                    }
                    return Ok(None);
                }
                Err(err)
            }
        }
    }

    fn do_lookup(&self, parent: Inode, name: &CStr) -> io::Result<Entry> {
        let name =
            if parent == fuse::ROOT_ID && name.to_bytes_with_nul().starts_with(PARENT_DIR_CSTR) {
                // Safe as this is a constant value and a valid C string.
                CStr::from_bytes_with_nul(CURRENT_DIR_CSTR).unwrap()
            } else {
                name
            };

        let dir = self.inode_map.get(parent)?;

        #[cfg(target_os = "linux")]
        let (path_fd, handle_opt, st) = {
            let dir_file = dir.get_file()?;
            Self::open_file_and_handle(self, &dir_file, name)?
        };

        #[cfg(target_os = "macos")]
        let (path_fd, st, cstring_path) = {
            let string_from_name: String = name.to_string_lossy().to_string();
            let dir_path = dir.get_path()?.into_string().unwrap();
            let mut full_path = PathBuf::from(dir_path);
            full_path.push(string_from_name);
            let string_path = full_path.to_string_lossy().to_string();
            let cstring_path = CString::new(string_path).expect("Failed to convert to CString");
            let (path_fd, st) = self.open_file(&cstring_path)?;
            (path_fd, st, cstring_path)
        };

        let id = InodeId::from_stat(&st);

        let mut found = None;
        'search: loop {
            match self.inode_map.get_alt(
                &id,
                #[cfg(target_os = "linux")]
                handle_opt.as_ref(),
            ) {
                // No existing entry found
                None => break 'search,
                Some(data) => {
                    let curr = data.refcount.load(Ordering::Acquire);
                    // forgot_one() has just destroyed the entry, retry...
                    if curr == 0 {
                        continue 'search;
                    }

                    // Saturating add to avoid integer overflow, it's not realistic to saturate u64.
                    let new = curr.saturating_add(1);

                    // Synchronizes with the forgot_one()
                    if data
                        .refcount
                        .compare_exchange(curr, new, Ordering::AcqRel, Ordering::Acquire)
                        .is_ok()
                    {
                        found = Some(data.inode);
                        break;
                    }
                }
            }
        }

        let inode = if let Some(v) = found {
            v
        } else {
            #[cfg(target_os = "linux")]
            let handle = if let Some(h) = handle_opt.clone() {
                InodeHandle::Handle(self.to_openable_handle(h)?)
            } else {
                InodeHandle::File(path_fd)
            };

            #[cfg(target_os = "macos")]
            let handle = InodeHandle::File(path_fd, cstring_path);

            // Write guard get_alt_locked() and insert_lock() to avoid race conditions.
            let mut inodes = self.inode_map.get_map_mut();

            // Lookup inode_map again after acquiring the inode_map lock, as there might be another
            // racing thread already added an inode with the same id while we're not holding
            // the lock. If so just use the newly added inode, otherwise the inode will be replaced
            // and results in EBADF.
            match InodeMap::get_alt_locked(
                inodes.deref(),
                &id,
                #[cfg(target_os = "linux")]
                handle_opt.as_ref(),
            ) {
                Some(data) => {
                    // An inode was added concurrently while we did not hold a lock on
                    // `self.inodes_map`, so we use that instead. `handle` will be dropped.
                    data.refcount.fetch_add(1, Ordering::Relaxed);
                    data.inode
                }
                None => {
                    let inode = self.allocate_inode(
                        inodes.deref(),
                        &id,
                        #[cfg(target_os = "linux")]
                        handle_opt.as_ref(),
                    )?;

                    if inode > VFS_MAX_INO {
                        error!("fuse: max inode number reached: {}", VFS_MAX_INO);
                        return Err(io::Error::new(
                            io::ErrorKind::Other,
                            format!("max inode number reached: {VFS_MAX_INO}"),
                        ));
                    }

                    InodeMap::insert_locked(
                        inodes.deref_mut(),
                        Arc::new(InodeData::new(inode, handle, 1, id, st.st.st_mode)),
                    );
                    inode
                }
            }
        };

        let (entry_timeout, attr_timeout) = if is_dir(st.st.st_mode) {
            (self.dir_entry_timeout, self.dir_attr_timeout)
        } else {
            (self.cfg.entry_timeout, self.cfg.attr_timeout)
        };

        // Whether to enable file DAX according to the value of dax_file_size
        let mut attr_flags: u32 = 0;
        if let Some(dax_file_size) = self.cfg.dax_file_size {
            // st.stat.st_size is i64
            if self.perfile_dax.load(Ordering::Relaxed)
                && st.st.st_size >= 0x0
                && st.st.st_size as u64 >= dax_file_size
            {
                attr_flags |= fuse::FUSE_ATTR_DAX;
            }
        }

        Ok(Entry {
            inode,
            generation: 0,
            attr: st.st,
            attr_flags,
            attr_timeout,
            entry_timeout,
        })
    }

    fn forget_one(&self, inodes: &mut InodeStore, inode: Inode, count: u64) {
        // ROOT_ID should not be forgotten, or we're not able to access to files any more.
        if inode == fuse::ROOT_ID {
            return;
        }

        if let Some(data) = inodes.get(&inode) {
            // Acquiring the write lock on the inode map prevents new lookups from incrementing the
            // refcount but there is the possibility that a previous lookup already acquired a
            // reference to the inode data and is in the process of updating the refcount so we need
            // to loop here until we can decrement successfully.
            loop {
                let curr = data.refcount.load(Ordering::Acquire);

                // Saturating sub because it doesn't make sense for a refcount to go below zero and
                // we don't want misbehaving clients to cause integer overflow.
                let new = curr.saturating_sub(count);

                // Synchronizes with the acquire load in `do_lookup`.
                if data
                    .refcount
                    .compare_exchange(curr, new, Ordering::AcqRel, Ordering::Acquire)
                    .is_ok()
                {
                    if new == 0 {
                        // We just removed the last refcount for this inode.
                        // The allocated inode number should be kept in the map when use_host_ino
                        // is false or inode is bigger than MAX_HOST_INO.
                        let keep_mapping = !self.cfg.use_host_ino || inode > MAX_HOST_INO;
                        inodes.remove(&inode, keep_mapping);
                    }
                    break;
                }
            }
        }
    }

    fn do_release(&self, inode: Inode, handle: Handle) -> io::Result<()> {
        self.handle_map.release(handle, inode)
    }

    // Validate a path component, same as the one in vfs layer, but only do the validation if this
    // passthroughfs is used without vfs layer, to avoid double validation.
    fn validate_path_component(&self, name: &CStr) -> io::Result<()> {
        // !self.cfg.do_import means we're under vfs, and vfs has already done the validation
        if !self.cfg.do_import {
            return Ok(());
        }
        validate_path_component(name)
    }

    fn get_writeback_open_flags(&self, flags: i32) -> i32 {
        let mut new_flags = flags;
        let writeback = self.writeback.load(Ordering::Relaxed);

        // When writeback caching is enabled, the kernel may send read requests even if the
        // userspace program opened the file write-only. So we need to ensure that we have opened
        // the file for reading as well as writing.
        if writeback && flags & libc::O_ACCMODE == libc::O_WRONLY {
            new_flags &= !libc::O_ACCMODE;
            new_flags |= libc::O_RDWR;
        }

        // When writeback caching is enabled the kernel is responsible for handling `O_APPEND`.
        // However, this breaks atomicity as the file may have changed on disk, invalidating the
        // cached copy of the data in the kernel and the offset that the kernel thinks is the end of
        // the file. Just allow this for now as it is the user's responsibility to enable writeback
        // caching only for directories that are not shared. It also means that we need to clear the
        // `O_APPEND` flag.
        if writeback && flags & libc::O_APPEND != 0 {
            new_flags &= !libc::O_APPEND;
        }

        new_flags
    }
}

#[cfg(not(feature = "async-io"))]
impl<S: BitmapSlice + Send + Sync + 'static> BackendFileSystem for PassthroughFs<S> {
    fn mount(&self) -> io::Result<(Entry, u64)> {
        let entry = self.do_lookup(fuse::ROOT_ID, &CString::new(".").unwrap())?;
        Ok((entry, VFS_MAX_INO))
    }

    fn as_any(&self) -> &dyn Any {
        self
    }
}

macro_rules! scoped_cred {
    ($name:ident, $ty:ty, $syscall_nr:expr) => {
        #[derive(Debug)]
        pub(crate) struct $name;

        impl $name {
            // Changes the effective uid/gid of the current thread to `val`.  Changes
            // the thread's credentials back to root when the returned struct is dropped.
            fn new(val: $ty) -> io::Result<Option<$name>> {
                if val == 0 {
                    // Nothing to do since we are already uid 0.
                    return Ok(None);
                }

                // We want credential changes to be per-thread because otherwise
                // we might interfere with operations being carried out on other
                // threads with different uids/gids.  However, posix requires that
                // all threads in a process share the same credentials.  To do this
                // libc uses signals to ensure that when one thread changes its
                // credentials the other threads do the same thing.
                //
                // So instead we invoke the syscall directly in order to get around
                // this limitation.  Another option is to use the setfsuid and
                // setfsgid systems calls.   However since those calls have no way to
                // return an error, it's preferable to do this instead.

                // This call is safe because it doesn't modify any memory and we
                // check the return value.
                #[cfg(target_os = "linux")]
                let res = unsafe { libc::syscall($syscall_nr, -1, val, -1) };
                #[cfg(target_os = "macos")]
                let res = unsafe { $syscall_nr(val) };
                if res == 0 {
                    Ok(Some($name))
                } else {
                    Err(io::Error::last_os_error())
                }
            }
        }

        impl Drop for $name {
            fn drop(&mut self) {
                #[cfg(target_os = "linux")]
                let res = unsafe { libc::syscall($syscall_nr, -1, 0, -1) };
                #[cfg(target_os = "macos")]
                let res = unsafe { $syscall_nr(0) };
                if res < 0 {
                    error!(
                        "fuse: failed to change credentials back to root: {}",
                        io::Error::last_os_error(),
                    );
                }
            }
        }
    };
}

#[cfg(target_os = "linux")]
scoped_cred!(ScopedUid, libc::uid_t, libc::SYS_setresuid);
#[cfg(target_os = "linux")]
scoped_cred!(ScopedGid, libc::gid_t, libc::SYS_setresgid);

#[cfg(target_os = "macos")]
scoped_cred!(ScopedUid, libc::uid_t, libc::seteuid);
#[cfg(target_os = "macos")]
scoped_cred!(ScopedGid, libc::gid_t, libc::setegid);

fn set_creds(
    uid: libc::uid_t,
    gid: libc::gid_t,
) -> io::Result<(Option<ScopedUid>, Option<ScopedGid>)> {
    // We have to change the gid before we change the uid because if we change the uid first then we
    // lose the capability to change the gid.  However changing back can happen in any order.
    ScopedGid::new(gid).and_then(|gid| Ok((ScopedUid::new(uid)?, gid)))
}

#[cfg(test)]
mod tests {
    use super::*;
    use crate::abi::fuse_abi::CreateIn;
    use crate::api::filesystem::*;
    #[cfg(target_os = "linux")]
    use crate::api::{Vfs, VfsOptions};
<<<<<<< HEAD
=======
    use crate::common::file_buf::FileVolatileSlice;
    use crate::common::file_traits::FileReadWriteVolatile;
>>>>>>> 39e1190d
    #[cfg(target_os = "linux")]
    use caps::{CapSet, Capability};
    use log;
    use std::io::{Read, Seek, SeekFrom, Write};
<<<<<<< HEAD
    use std::ops::Deref;
    use std::os::unix::prelude::MetadataExt;
    use tempfile::tempfile;
=======
    #[cfg(target_os = "linux")]
    use std::ops::Deref;
    use std::os::unix::prelude::MetadataExt;
>>>>>>> 39e1190d

    #[cfg(target_os = "macos")]
    use std::fs;
    #[cfg(target_os = "macos")]
    use std::os::unix::fs::PermissionsExt;

    #[cfg(target_os = "linux")]
    use vmm_sys_util::{tempdir::TempDir, tempfile::TempFile};

    #[cfg(target_os = "macos")]
<<<<<<< HEAD
    use tempfile::{tempdir, tempdir_in, NamedTempFile};
=======
    use tempfile::{tempdir, tempdir_in, tempfile, NamedTempFile};
>>>>>>> 39e1190d

    #[cfg(target_os = "linux")]
    fn prepare_passthroughfs() -> PassthroughFs {
        let source = TempDir::new().expect("Cannot create temporary directory.");
        let parent_path =
            TempDir::new_in(source.as_path()).expect("Cannot create temporary directory.");
        let _child_path =
            TempFile::new_in(parent_path.as_path()).expect("Cannot create temporary file.");

        let fs_cfg = Config {
            writeback: true,
            do_import: true,
            no_open: true,
            inode_file_handles: false,
            root_dir: source
                .as_path()
                .to_str()
                .expect("source path to string")
                .to_string(),
            ..Default::default()
        };
        let fs = PassthroughFs::<()>::new(fs_cfg).unwrap();
        fs.import().unwrap();

        fs
    }

    #[cfg(target_os = "macos")]
    fn set_dir_permissions(dir_path: &str) {
        let mut permissions = fs::metadata(&dir_path)
            .expect("Failed to get directory metadata")
            .permissions();
        permissions.set_mode(0o40777);
        let _r = permissions.mode();
        set_permissions_recursive(&dir_path).expect("Failed to set permissions");
    }

    #[cfg(target_os = "macos")]
    fn set_permissions_recursive(path: &str) -> std::io::Result<()> {
        let mut permissions = fs::metadata(path)
            .expect("Failed to get directory metadata")
            .permissions();
        permissions.set_mode(0o40777);

        let entries = fs::read_dir(path)?;

        for entry in entries {
            let entry = entry?;
            let entry_path = entry.path();

            if entry_path.is_dir() {
                set_permissions_recursive(entry_path.to_str().unwrap())?;
            } else {
                let mut permissions = fs::metadata(entry_path)
                    .expect("Failed to get directory metadata")
                    .permissions();
                permissions.set_mode(0o40777);
            }
        }

        Ok(())
    }

    #[cfg(target_os = "macos")]
    fn prepare_passthroughfs() -> PassthroughFs {
        let source = tempdir().expect("Cannot create temporary directory.");
        let tmp_path = source.into_path();
        let parent = tempdir_in(&tmp_path).expect("Cannot create temporary directory.");
        let parent_path = parent.into_path();
        let child = NamedTempFile::new_in(&parent_path).expect("Cannot create temporary file.");
        child.keep().unwrap();
        set_dir_permissions(tmp_path.to_str().unwrap());

        // Rest of the code remains unchanged
        let fs_cfg = Config {
            writeback: true,
            do_import: true,
            no_open: true,
            inode_file_handles: false,
            root_dir: tmp_path.to_string_lossy().to_string(),
            ..Default::default()
        };
        let fs = PassthroughFs::<()>::new(fs_cfg).unwrap();
        fs.import().unwrap();
        fs
    }

    #[cfg(target_os = "linux")]
    fn passthroughfs_no_open(cfg: bool) {
        let opts = VfsOptions {
            #[cfg(target_os = "linux")]
            no_open: cfg,
            ..Default::default()
        };

        let vfs = &Vfs::new(opts);
        // Assume that fuse kernel supports no_open.

        vfs.init(FsOptions::ZERO_MESSAGE_OPEN).unwrap();

        let fs_cfg = Config {
            do_import: false,
            no_open: cfg,
            ..Default::default()
        };
        let fs = PassthroughFs::<()>::new(fs_cfg.clone()).unwrap();
        fs.import().unwrap();
        vfs.mount(Box::new(fs), "/submnt/A").unwrap();

        let p_fs = vfs.get_rootfs("/submnt/A").unwrap().unwrap();
        let any_fs = p_fs.deref().as_any();
        any_fs
            .downcast_ref::<PassthroughFs>()
            .map(|fs| {
                assert_eq!(fs.no_open.load(Ordering::Relaxed), cfg);
            })
            .unwrap();
    }

    #[cfg(target_os = "linux")]
    #[test]
    fn test_passthroughfs_no_open() {
        passthroughfs_no_open(true);
        passthroughfs_no_open(false);
    }

    #[test]
    fn test_passthroughfs_inode_file_handles() {
        log::set_max_level(log::LevelFilter::Trace);

        #[cfg(target_os = "linux")]
        match caps::has_cap(None, CapSet::Effective, Capability::CAP_DAC_READ_SEARCH) {
            Ok(false) | Err(_) => {
                println!("invoking open_by_handle_at needs CAP_DAC_READ_SEARCH");
                return;
            }
            Ok(true) => {}
        }

        #[cfg(target_os = "linux")]
        let (source, parent_path, child_path) = {
            let source = TempDir::new().expect("Cannot create temporary directory.");
            let parent_path =
                TempDir::new_in(source.as_path()).expect("Cannot create temporary directory.");
            let child_path =
                TempFile::new_in(parent_path.as_path()).expect("Cannot create temporary file.");
            (source, parent_path, child_path)
        };

        #[cfg(target_os = "macos")]
        let (source, parent_path, child_path) = {
            let source = tempdir().expect("Cannot create temporary directory.");
            let tmp_path = source.into_path();
            let parent = tempdir_in(&tmp_path).expect("Cannot create temporary directory.");
            let parent_path = parent.into_path();
            let child = NamedTempFile::new_in(&parent_path).expect("Cannot create temporary file.");
            let (_, child_path) = child.keep().unwrap();
            (tmp_path, parent_path, child_path)
        };

        let fs_cfg = Config {
            writeback: true,
            do_import: true,
            no_open: true,
            inode_file_handles: true,
            #[cfg(target_os = "linux")]
            root_dir: source
                .as_path()
                .to_str()
                .expect("source path to string")
                .to_string(),
            #[cfg(target_os = "macos")]
            root_dir: source.to_str().expect("source path to string").to_string(),
            ..Default::default()
        };
        let fs = PassthroughFs::<()>::new(fs_cfg).unwrap();
        fs.import().unwrap();

        let ctx = Context::default();

        // read a few files to inode map.
        let parent = CString::new(
            #[cfg(target_os = "linux")]
            parent_path
                .as_path()
                .file_name()
                .unwrap()
                .to_str()
                .expect("path to string"),
            #[cfg(target_os = "macos")]
            parent_path
                .file_name()
                .unwrap()
                .to_str()
                .expect("path to string"),
        )
        .unwrap();
        let p_entry = fs.lookup(&ctx, ROOT_ID, &parent).unwrap();
        let p_inode = p_entry.inode;

        let child = CString::new(
            #[cfg(target_os = "linux")]
            child_path
                .as_path()
                .file_name()
                .unwrap()
                .to_str()
                .expect("path to string"),
            #[cfg(target_os = "macos")]
            child_path
                .file_name()
                .unwrap()
                .to_str()
                .expect("path to string"),
        )
        .unwrap();
        let c_entry = fs.lookup(&ctx, p_inode, &child).unwrap();

        // Following test depends on host fs, it's not reliable.
        //let data = fs.inode_map.get(c_entry.inode).unwrap();
        //assert_eq!(matches!(data.handle, InodeHandle::Handle(_)), true);

        let (_, duration) = fs.getattr(&ctx, c_entry.inode, None).unwrap();
        assert_eq!(duration, fs.cfg.attr_timeout);

        fs.destroy();
    }

    #[test]
    fn test_lookup_escape_root() {
        let fs = prepare_passthroughfs();
        let ctx = Context::default();

        let name = CString::new("..").unwrap();
        let entry = fs.lookup(&ctx, ROOT_ID, &name).unwrap();
        assert_eq!(entry.inode, ROOT_ID);
    }

    #[test]
    fn test_get_writeback_open_flags() {
        // prepare a fs with writeback cache and open being true, so O_WRONLY should be promoted to
        // O_RDWR, as writeback may read files even if file being opened with write-only. And
        // O_APPEND should be cleared as well.
        let mut fs = prepare_passthroughfs();
        fs.writeback = AtomicBool::new(true);
        fs.no_open = AtomicBool::new(false);

        assert!(fs.writeback.load(Ordering::Relaxed));
        assert!(!fs.no_open.load(Ordering::Relaxed));

        let flags = libc::O_RDWR;
        assert_eq!(fs.get_writeback_open_flags(flags), libc::O_RDWR);

        let flags = libc::O_RDONLY;
        assert_eq!(fs.get_writeback_open_flags(flags), libc::O_RDONLY);

        let flags = libc::O_WRONLY;
        assert_eq!(fs.get_writeback_open_flags(flags), libc::O_RDWR);

        let flags = libc::O_RDWR | libc::O_APPEND;
        assert_eq!(fs.get_writeback_open_flags(flags), libc::O_RDWR);

        let flags = libc::O_RDONLY | libc::O_APPEND;
        assert_eq!(fs.get_writeback_open_flags(flags), libc::O_RDONLY);

        let flags = libc::O_WRONLY | libc::O_APPEND;
        assert_eq!(fs.get_writeback_open_flags(flags), libc::O_RDWR);

        // prepare a fs with writeback cache disabled, open flags should not change
        let mut fs = prepare_passthroughfs();
        fs.writeback = AtomicBool::new(false);
        fs.no_open = AtomicBool::new(false);

        assert!(!fs.writeback.load(Ordering::Relaxed));
        assert!(!fs.no_open.load(Ordering::Relaxed));

        let flags = libc::O_RDWR;
        assert_eq!(fs.get_writeback_open_flags(flags), libc::O_RDWR);

        let flags = libc::O_RDONLY;
        assert_eq!(fs.get_writeback_open_flags(flags), libc::O_RDONLY);

        let flags = libc::O_WRONLY;
        assert_eq!(fs.get_writeback_open_flags(flags), libc::O_WRONLY);

        let flags = libc::O_RDWR | libc::O_APPEND;
        assert_eq!(
            fs.get_writeback_open_flags(flags),
            libc::O_RDWR | libc::O_APPEND
        );

        let flags = libc::O_RDONLY | libc::O_APPEND;
        assert_eq!(
            fs.get_writeback_open_flags(flags),
            libc::O_RDONLY | libc::O_APPEND
        );

        let flags = libc::O_WRONLY | libc::O_APPEND;
        assert_eq!(
            fs.get_writeback_open_flags(flags),
            libc::O_WRONLY | libc::O_APPEND
        );
    }

    #[test]
    fn test_writeback_open_and_create() {
        // prepare a fs with writeback cache and open being true, so a write-only opened file
        // should have read permission as well.
        #[cfg(target_os = "linux")]
        let source = TempDir::new().expect("Cannot create temporary directory.");
        #[cfg(target_os = "macos")]
        let source = tempdir().expect("Cannot create temporary directory.");
        #[cfg(target_os = "linux")]
        let _ = std::process::Command::new("sh")
            .arg("-c")
            .arg(format!("touch {}/existfile", source.as_path().to_str().unwrap()).as_str())
            .output()
            .unwrap();
        #[cfg(target_os = "macos")]
        let _ = std::process::Command::new("sh")
            .arg("-c")
            .arg(format!("touch {}/existfile", source.path().to_str().unwrap()).as_str())
            .output()
            .unwrap();
        let fs_cfg = Config {
            writeback: true,
            do_import: true,
            no_open: false,
            inode_file_handles: false,
            #[cfg(target_os = "linux")]
            root_dir: source
                .as_path()
                .to_str()
                .expect("source path to string")
                .to_string(),
            #[cfg(target_os = "macos")]
            root_dir: source
                .path()
                .to_str()
                .expect("source path to string")
                .to_string(),
            ..Default::default()
        };
        #[cfg(target_os = "macos")]
        set_dir_permissions(source.path().to_str().unwrap());
        let mut fs = PassthroughFs::<()>::new(fs_cfg).unwrap();
        fs.writeback = AtomicBool::new(true);
        fs.no_open = AtomicBool::new(false);
        fs.import().unwrap();

        assert!(fs.writeback.load(Ordering::Relaxed));
        assert!(!fs.no_open.load(Ordering::Relaxed));

        let ctx = Context::default();

        // Create a new file with O_WRONLY, and make sure we can read it as well.
        let fname = CString::new("testfile").unwrap();
        let args = CreateIn {
            flags: libc::O_WRONLY as u32,
            #[cfg(target_os = "linux")]
            mode: 0644,
            #[cfg(target_os = "macos")]
            mode: 0o40777,
            umask: 0,
            fuse_flags: 0,
        };
        let (entry, handle, _, _) = fs.create(&ctx, ROOT_ID, &fname, args).unwrap();
        let handle_data = fs.handle_map.get(handle.unwrap(), entry.inode).unwrap();
        let (_guard, mut f) = handle_data.get_file_mut();
        let mut buf = [0; 4];
        // Buggy code return EBADF on read
        let n = f.read(&mut buf).unwrap();
        assert_eq!(n, 0);

        // Then Open an existing file with O_WRONLY, we should be able to read it as well.
        let fname = CString::new("existfile").unwrap();
        let entry = fs.lookup(&ctx, ROOT_ID, &fname).unwrap();
        let (handle, _, _) = fs
            .open(&ctx, entry.inode, libc::O_WRONLY as u32, 0)
            .unwrap();
        let handle_data = fs.handle_map.get(handle.unwrap(), entry.inode).unwrap();
        let (_guard, mut f) = handle_data.get_file_mut();
        let mut buf = [0; 4];
        let n = f.read(&mut buf).unwrap();
        assert_eq!(n, 0);
    }

    #[test]
    fn test_passthroughfs_dir_timeout() {
        log::set_max_level(log::LevelFilter::Trace);

        #[cfg(target_os = "linux")]
        let (source, parent_path, child_path) = {
            let source = TempDir::new().expect("Cannot create temporary directory.");
            let parent_path =
                TempDir::new_in(source.as_path()).expect("Cannot create temporary directory.");
            let child_path =
                TempFile::new_in(parent_path.as_path()).expect("Cannot create temporary file.");
            (source, parent_path, child_path)
        };

        #[cfg(target_os = "macos")]
        let (source, parent_path, child_path) = {
            let source = tempdir().expect("Cannot create temporary directory.");
            let tmp_path = source.into_path();
            let parent = tempdir_in(&tmp_path).expect("Cannot create temporary directory.");
            let parent_path = parent.into_path();
            let child = NamedTempFile::new_in(&parent_path).expect("Cannot create temporary file.");
            let (_, child_path) = child.keep().unwrap();
            (tmp_path, parent_path, child_path)
        };

        // passthroughfs with cache=none, but non-zero dir entry/attr timeout.
        let fs_cfg = Config {
            writeback: false,
            do_import: true,
            no_open: false,
            root_dir: source
                .as_path()
                .to_str()
                .expect("source path to string")
                .to_string(),
            cache_policy: CachePolicy::Never,
            entry_timeout: Duration::from_secs(0),
            attr_timeout: Duration::from_secs(0),
            dir_entry_timeout: Some(Duration::from_secs(1)),
            dir_attr_timeout: Some(Duration::from_secs(2)),
            ..Default::default()
        };
        let fs = PassthroughFs::<()>::new(fs_cfg).unwrap();
        fs.import().unwrap();

        let ctx = Context::default();

        // parent entry should have non-zero timeouts
        let parent = CString::new(
            parent_path
                .as_path()
                .file_name()
                .unwrap()
                .to_str()
                .expect("path to string"),
        )
        .unwrap();
        let p_entry = fs.lookup(&ctx, ROOT_ID, &parent).unwrap();
        assert_eq!(p_entry.entry_timeout, Duration::from_secs(1));
        assert_eq!(p_entry.attr_timeout, Duration::from_secs(2));

        // regular file has zero timeout value
        let child = CString::new(
            child_path
                .as_path()
                .file_name()
                .unwrap()
                .to_str()
                .expect("path to string"),
        )
        .unwrap();
        let c_entry = fs.lookup(&ctx, p_entry.inode, &child).unwrap();
        assert_eq!(c_entry.entry_timeout, Duration::from_secs(0));
        assert_eq!(c_entry.attr_timeout, Duration::from_secs(0));

        fs.destroy();
    }

    #[test]
    fn test_stable_inode() {
        use std::os::unix::fs::MetadataExt;
        #[cfg(target_os = "linux")]
        let (source, child_path) = {
            let source = TempDir::new().expect("Cannot create temporary directory.");
            let child_path =
                TempFile::new_in(source.as_path()).expect("Cannot create temporary file.");
            (source, child_path)
        };
        #[cfg(target_os = "macos")]
        let (source, chile_file, child_path) = {
            let source = tempdir().expect("Cannot create temporary directory.");
            let tmp_path = source.into_path();
            let child = NamedTempFile::new_in(&tmp_path).expect("Cannot create temporary file.");
            let (chile_file, child_path) = child.keep().unwrap();
            (tmp_path, chile_file, child_path)
        };
        let child = CString::new(
            child_path
                .as_path()
                .file_name()
                .unwrap()
                .to_str()
                .expect("path to string"),
        )
        .unwrap();
        #[cfg(target_os = "linux")]
        let meta = child_path.as_file().metadata().unwrap();
        #[cfg(target_os = "macos")]
        let meta = chile_file.metadata().unwrap();
        let ctx = Context::default();
        {
            let fs_cfg = Config {
                writeback: true,
                do_import: true,
                no_open: true,
                inode_file_handles: false,
                root_dir: source
                    .as_path()
                    .to_str()
                    .expect("source path to string")
                    .to_string(),
                ..Default::default()
            };
            let fs = PassthroughFs::<()>::new(fs_cfg).unwrap();
            fs.import().unwrap();
            let entry = fs.lookup(&ctx, ROOT_ID, &child).unwrap();
            assert_eq!(entry.inode, ROOT_ID + 1);
            fs.forget(&ctx, entry.inode, 1);
            let entry = fs.lookup(&ctx, ROOT_ID, &child).unwrap();
            assert_eq!(entry.inode, ROOT_ID + 1);
        }
        {
            let fs_cfg = Config {
                writeback: true,
                do_import: true,
                no_open: true,
                inode_file_handles: false,
                root_dir: source
                    .as_path()
                    .to_str()
                    .expect("source path to string")
                    .to_string(),
                use_host_ino: true,
                ..Default::default()
            };
            let fs = PassthroughFs::<()>::new(fs_cfg).unwrap();
            fs.import().unwrap();
            let entry = fs.lookup(&ctx, ROOT_ID, &child).unwrap();
            assert_eq!(entry.inode & MAX_HOST_INO, meta.ino());
            fs.forget(&ctx, entry.inode, 1);
            let entry = fs.lookup(&ctx, ROOT_ID, &child).unwrap();
            assert_eq!(entry.inode & MAX_HOST_INO, meta.ino());
        }
    }

    #[test]
    fn test_allocation_inode_locked() {
        {
            let fs = prepare_passthroughfs();
            let m = InodeStore::default();
            let id = InodeId {
                ino: MAX_HOST_INO + 1,
                dev: 1,
                #[cfg(target_os = "linux")]
                mnt: 1,
            };

            // Default
            #[cfg(target_os = "linux")]
            let inode = fs.allocate_inode(&m, &id, None).unwrap();

            #[cfg(target_os = "macos")]
            let inode = fs.allocate_inode(&m, &id).unwrap();
            assert_eq!(inode, 2);
        }

        {
            let mut fs = prepare_passthroughfs();
            fs.cfg.use_host_ino = true;
            let m = InodeStore::default();
            let id = InodeId {
                ino: 12345,
                dev: 1,
                #[cfg(target_os = "linux")]
                mnt: 1,
            };
            // direct return host inode 12345
            #[cfg(target_os = "linux")]
            let inode = fs.allocate_inode(&m, &id, None).unwrap();

            #[cfg(target_os = "macos")]
            let inode = fs.allocate_inode(&m, &id).unwrap();
            assert_eq!(inode & MAX_HOST_INO, 12345)
        }

        {
            let mut fs = prepare_passthroughfs();
            fs.cfg.use_host_ino = true;
            let mut m = InodeStore::default();
            let id = InodeId {
                ino: MAX_HOST_INO + 1,
                dev: 1,
                #[cfg(target_os = "linux")]
                mnt: 1,
            };
            // allocate a virtual inode
            #[cfg(target_os = "linux")]
            let inode = fs.allocate_inode(&m, &id, None).unwrap();

            #[cfg(target_os = "macos")]
            let inode = fs.allocate_inode(&m, &id).unwrap();
            assert_eq!(inode & MAX_HOST_INO, 2);
            #[cfg(target_os = "linux")]
            let file = TempFile::new().expect("Cannot create temporary file.");
            #[cfg(target_os = "macos")]
            let (_, file, child_path) = {
                let source = tempdir().expect("Cannot create temporary directory.");
                let tmp_path = source.into_path();
                let child =
                    NamedTempFile::new_in(&tmp_path).expect("Cannot create temporary file.");
                let (chile_file, child_path) = child.keep().unwrap();
                (tmp_path, chile_file, child_path)
            };
            #[cfg(target_os = "linux")]
            let mode = file.as_file().metadata().unwrap().mode();
            #[cfg(target_os = "macos")]
            let (mode, cstring_path) = {
                let mode = file.metadata().unwrap().mode();
                let cstring_path = CString::new(child_path.to_string_lossy().to_string())
                    .expect("Failed to convert to CString");
                (mode as u16, cstring_path)
            };
            #[cfg(target_os = "linux")]
            let inode_data =
                InodeData::new(inode, InodeHandle::File(file.into_file()), 1, id, mode);
            #[cfg(target_os = "macos")]
            let inode_data =
                InodeData::new(inode, InodeHandle::File(file, cstring_path), 1, id, mode);
            m.insert(Arc::new(inode_data));
            #[cfg(target_os = "linux")]
            let inode = fs.allocate_inode(&m, &id, None).unwrap();

            #[cfg(target_os = "macos")]
            let inode = fs.allocate_inode(&m, &id).unwrap();
            assert_eq!(inode & MAX_HOST_INO, 2);
        }
    }

    #[test]
    fn test_validate_virtiofs_config() {
        // cache=none + writeback, writeback should be disabled
        let fs_cfg = Config {
            writeback: true,
            cache_policy: CachePolicy::Never,
            ..Default::default()
        };
        let fs = PassthroughFs::<()>::new(fs_cfg).unwrap();
        assert!(!fs.cfg.writeback);

        // cache=none + no_open, no_open should be disabled
        let fs_cfg = Config {
            no_open: true,
            cache_policy: CachePolicy::Never,
            ..Default::default()
        };
        let fs = PassthroughFs::<()>::new(fs_cfg).unwrap();
        assert!(!fs.cfg.no_open);

        // cache=auto + no_open, no_open should be disabled
        let fs_cfg = Config {
            no_open: true,
            cache_policy: CachePolicy::Auto,
            ..Default::default()
        };
        let fs = PassthroughFs::<()>::new(fs_cfg).unwrap();
        assert!(!fs.cfg.no_open);

        // cache=always + no_open, no_open should be set
        let fs_cfg = Config {
            no_open: true,
            cache_policy: CachePolicy::Always,
            ..Default::default()
        };
        let fs = PassthroughFs::<()>::new(fs_cfg).unwrap();
        assert!(fs.cfg.no_open);

        // cache=none + no_open + writeback, no_open and writeback should be disabled
        let fs_cfg = Config {
            no_open: true,
            writeback: true,
            cache_policy: CachePolicy::Never,
            ..Default::default()
        };
        let fs = PassthroughFs::<()>::new(fs_cfg).unwrap();
        assert!(!fs.cfg.no_open);
        assert!(!fs.cfg.writeback);
    }

<<<<<<< HEAD
=======
    impl ZeroCopyReader for File {
        // Copies at most count bytes from self directly into f at offset off
        // without storing it in any intermediate buffers.
        fn read_to(
            &mut self,
            f: &mut dyn FileReadWriteVolatile,
            count: usize,
            off: u64,
        ) -> io::Result<usize> {
            let mut buf = vec![0_u8; count];
            let slice = unsafe { FileVolatileSlice::from_raw_ptr(buf.as_mut_ptr(), count) };

            // Read from self to slice.
            let ret = self.read_volatile(slice)?;
            if ret > 0 {
                let slice = unsafe { FileVolatileSlice::from_raw_ptr(buf.as_mut_ptr(), ret) };
                // Write from slice to f at offset off.
                f.write_at_volatile(slice, off)
            } else {
                Ok(0)
            }
        }
    }

    impl ZeroCopyWriter for File {
        // Copies at most count bytes from f at offset off directly into self
        // without storing it in any intermediate buffers.
        fn write_from(
            &mut self,
            f: &mut dyn FileReadWriteVolatile,
            count: usize,
            off: u64,
        ) -> io::Result<usize> {
            let mut buf = vec![0_u8; count];
            let slice = unsafe { FileVolatileSlice::from_raw_ptr(buf.as_mut_ptr(), count) };
            // Read from f at offset off to slice.
            let ret = f.read_at_volatile(slice, off)?;

            if ret > 0 {
                let slice = unsafe { FileVolatileSlice::from_raw_ptr(buf.as_mut_ptr(), ret) };
                // Write from slice to self.
                self.write_volatile(slice)
            } else {
                Ok(0)
            }
        }

        fn available_bytes(&self) -> usize {
            // Max usize
            usize::MAX
        }
    }

>>>>>>> 39e1190d
    #[test]
    fn test_generic_read_write_noopen() {
        #[cfg(target_os = "linux")]
        let tmpdir = TempDir::new().expect("Cannot create temporary directory.");
        #[cfg(target_os = "macos")]
        let source = tempdir().expect("Cannot create temporary directory.");
        #[cfg(target_os = "macos")]
        let tmp_path = source.into_path();
        // Prepare passthrough fs.
        let fs_cfg = Config {
            do_import: false,
            no_open: true,
            #[cfg(target_os = "linux")]
            root_dir: tmpdir.as_path().to_string_lossy().to_string(),
            #[cfg(target_os = "macos")]
            root_dir: tmp_path.to_string_lossy().to_string(),
            ..Default::default()
        };
        let fs = PassthroughFs::<()>::new(fs_cfg.clone()).unwrap();
        fs.import().unwrap();
        #[cfg(target_os = "linux")]
        fs.init(FsOptions::ZERO_MESSAGE_OPEN).unwrap();
        #[cfg(target_os = "macos")]
        fs.init(FsOptions::ASYNC_READ).unwrap();
        fs.mount().unwrap();

        // Create a new file for testing.
        let ctx = Context::default();
        let createin = CreateIn {
            flags: libc::O_CREAT as u32,
            mode: 0o644,
            umask: 0,
            fuse_flags: 0,
        };
        let file_name = CString::new("test_file").unwrap();

        let (entry, _, _, _) = fs
            .create(&ctx, ROOT_ID, file_name.as_c_str(), createin)
            .unwrap();
        let ino = entry.inode;
        assert_ne!(ino, 0);
        assert_ne!(ino, ROOT_ID);

        // Write on the inode
        let data = b"hello world";
        // Write to one intermidiate temp file.
        #[cfg(target_os = "linux")]
        let buffer_file = TempFile::new().expect("Cannot create temporary file.");
        #[cfg(target_os = "linux")]
        let mut buffer_file = buffer_file.into_file();
        #[cfg(target_os = "macos")]
        let mut buffer_file = tempfile().expect("Cannot create temporary file.");
        buffer_file.write_all(data).unwrap();
        let _ = buffer_file.flush();

        // Read back and check.
        let mut newbuf = Vec::new();
        buffer_file.seek(SeekFrom::Start(0)).unwrap();
        buffer_file.read_to_end(&mut newbuf).unwrap();
        assert_eq!(newbuf, data);

        // Call fs.write to write content to the file
        buffer_file.seek(SeekFrom::Start(0)).unwrap();
        let write_sz = fs
            .write(
                &ctx,
                ino,
                0,
                &mut buffer_file,
                data.len() as u32,
                0,
                None,
                false,
                0,
                0,
            )
            .unwrap();
        assert_eq!(write_sz, data.len());

        // Create a new temp file as read buffer.
        #[cfg(target_os = "linux")]
        let read_buffer_file = TempFile::new().expect("Cannot create temporary file.");
        #[cfg(target_os = "linux")]
        let mut read_buffer_file = read_buffer_file.into_file();
        #[cfg(target_os = "macos")]
        let mut read_buffer_file = tempfile().expect("Cannot create temporary file.");
        let read_sz = fs
            .read(
                &ctx,
                ino,
                0,
                &mut read_buffer_file,
                data.len() as u32,
                0,
                None,
                0,
            )
            .unwrap();
        assert_eq!(read_sz, data.len());

        read_buffer_file.seek(SeekFrom::Start(0)).unwrap();
        let mut newbuf = Vec::new();
        read_buffer_file.read_to_end(&mut newbuf).unwrap();
        assert_eq!(newbuf, data);
    }
}<|MERGE_RESOLUTION|>--- conflicted
+++ resolved
@@ -57,10 +57,7 @@
 mod mount_fd;
 #[cfg(target_os = "linux")]
 mod os_compat;
-<<<<<<< HEAD
 mod overlay;
-=======
->>>>>>> 39e1190d
 #[cfg(target_os = "macos")]
 mod stat;
 #[cfg(target_os = "linux")]
@@ -805,24 +802,13 @@
     use crate::api::filesystem::*;
     #[cfg(target_os = "linux")]
     use crate::api::{Vfs, VfsOptions};
-<<<<<<< HEAD
-=======
-    use crate::common::file_buf::FileVolatileSlice;
-    use crate::common::file_traits::FileReadWriteVolatile;
->>>>>>> 39e1190d
     #[cfg(target_os = "linux")]
     use caps::{CapSet, Capability};
     use log;
     use std::io::{Read, Seek, SeekFrom, Write};
-<<<<<<< HEAD
-    use std::ops::Deref;
-    use std::os::unix::prelude::MetadataExt;
-    use tempfile::tempfile;
-=======
     #[cfg(target_os = "linux")]
     use std::ops::Deref;
     use std::os::unix::prelude::MetadataExt;
->>>>>>> 39e1190d
 
     #[cfg(target_os = "macos")]
     use std::fs;
@@ -833,11 +819,7 @@
     use vmm_sys_util::{tempdir::TempDir, tempfile::TempFile};
 
     #[cfg(target_os = "macos")]
-<<<<<<< HEAD
-    use tempfile::{tempdir, tempdir_in, NamedTempFile};
-=======
     use tempfile::{tempdir, tempdir_in, tempfile, NamedTempFile};
->>>>>>> 39e1190d
 
     #[cfg(target_os = "linux")]
     fn prepare_passthroughfs() -> PassthroughFs {
@@ -1523,62 +1505,6 @@
         assert!(!fs.cfg.writeback);
     }
 
-<<<<<<< HEAD
-=======
-    impl ZeroCopyReader for File {
-        // Copies at most count bytes from self directly into f at offset off
-        // without storing it in any intermediate buffers.
-        fn read_to(
-            &mut self,
-            f: &mut dyn FileReadWriteVolatile,
-            count: usize,
-            off: u64,
-        ) -> io::Result<usize> {
-            let mut buf = vec![0_u8; count];
-            let slice = unsafe { FileVolatileSlice::from_raw_ptr(buf.as_mut_ptr(), count) };
-
-            // Read from self to slice.
-            let ret = self.read_volatile(slice)?;
-            if ret > 0 {
-                let slice = unsafe { FileVolatileSlice::from_raw_ptr(buf.as_mut_ptr(), ret) };
-                // Write from slice to f at offset off.
-                f.write_at_volatile(slice, off)
-            } else {
-                Ok(0)
-            }
-        }
-    }
-
-    impl ZeroCopyWriter for File {
-        // Copies at most count bytes from f at offset off directly into self
-        // without storing it in any intermediate buffers.
-        fn write_from(
-            &mut self,
-            f: &mut dyn FileReadWriteVolatile,
-            count: usize,
-            off: u64,
-        ) -> io::Result<usize> {
-            let mut buf = vec![0_u8; count];
-            let slice = unsafe { FileVolatileSlice::from_raw_ptr(buf.as_mut_ptr(), count) };
-            // Read from f at offset off to slice.
-            let ret = f.read_at_volatile(slice, off)?;
-
-            if ret > 0 {
-                let slice = unsafe { FileVolatileSlice::from_raw_ptr(buf.as_mut_ptr(), ret) };
-                // Write from slice to self.
-                self.write_volatile(slice)
-            } else {
-                Ok(0)
-            }
-        }
-
-        fn available_bytes(&self) -> usize {
-            // Max usize
-            usize::MAX
-        }
-    }
-
->>>>>>> 39e1190d
     #[test]
     fn test_generic_read_write_noopen() {
         #[cfg(target_os = "linux")]
