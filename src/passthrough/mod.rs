// Copyright (C) 2020-2022 Alibaba Cloud. All rights reserved.
// SPDX-License-Identifier: Apache-2.0

//! Fuse passthrough file system, mirroring an existing FS hierarchy.
//!
//! This file system mirrors the existing file system hierarchy of the system, starting at the
//! root file system. This is implemented by just "passing through" all requests to the
//! corresponding underlying file system.
//!
//! The code is derived from the
//! [CrosVM](https://chromium.googlesource.com/chromiumos/platform/crosvm/) project,
//! with heavy modification/enhancements from Alibaba Cloud OS team.
#![allow(missing_docs)]

use std::any::Any;
use std::collections::{btree_map, BTreeMap};
use std::ffi::{CStr, CString};
use std::fs::File;
use std::io;
use std::marker::PhantomData;
use std::ops::{Deref, DerefMut};
use std::os::fd::{AsFd, BorrowedFd};
use std::os::unix::io::{AsRawFd, RawFd};
#[cfg(target_os = "macos")]
use std::path::PathBuf;
use std::sync::atomic::{AtomicBool, AtomicU32, AtomicU64, Ordering};
use std::sync::{Arc, Mutex, MutexGuard, RwLock, RwLockWriteGuard};
use std::time::Duration;

pub use self::config::{CachePolicy, Config};
#[cfg(target_os = "linux")]
use self::file_handle::FileHandle;
use self::inode_store::{InodeId, InodeStore};
#[cfg(target_os = "linux")]
use self::mount_fd::MountFds;
use vm_memory::bitmap::BitmapSlice;

#[cfg(target_os = "macos")]
use self::stat::stat;
use self::util::{ebadf, einval, enosys, is_dir, is_safe_inode, openat, UniqueInodeGenerator};
use crate::abi::fuse_abi as fuse;
use crate::api::filesystem::Entry;
#[cfg(target_os = "linux")]
use crate::api::PROC_SELF_FD_CSTR;
use crate::api::{
    validate_path_component, BackendFileSystem, CURRENT_DIR_CSTR, EMPTY_CSTR, PARENT_DIR_CSTR,
    SLASH_ASCII, VFS_MAX_INO,
};

#[cfg(feature = "async-io")]
mod async_io;
mod config;
#[cfg(target_os = "linux")]
mod file_handle;
mod inode_store;
#[cfg(target_os = "linux")]
mod mount_fd;
#[cfg(target_os = "linux")]
mod os_compat;
<<<<<<< HEAD
mod overlay;
=======
#[cfg(target_os = "macos")]
mod stat;
#[cfg(target_os = "linux")]
>>>>>>> 6e88bd8e
mod statx;
mod sync_io;
mod util;

#[cfg(target_os = "linux")]
mod passthrough_fs_linux;
#[cfg(target_os = "macos")]
mod passthrough_fs_macos;

#[cfg(target_os = "linux")]
mod sync_io_linux;
#[cfg(target_os = "macos")]
mod sync_io_macos;

#[cfg(target_os = "linux")]
pub use passthrough_fs_linux::*;
#[cfg(target_os = "macos")]
pub use passthrough_fs_macos::*;

type Inode = u64;
type Handle = u64;

/// Maximum host inode number supported by passthroughfs
const MAX_HOST_INO: u64 = 0x7fff_ffff_ffff;

/**
 * Represents the file associated with an inode (`InodeData`).
 *
 * When obtaining such a file, it may either be a new file (the `Owned` variant), in which case the
 * object's lifetime is static, or it may reference `InodeData.file` (the `Ref` variant), in which
 * case the object's lifetime is that of the respective `InodeData` object.
 */
#[derive(Debug)]
pub enum InodeFile<'a> {
    #[cfg(target_os = "linux")]
    Owned(File),
    Ref(&'a File),
}

impl AsRawFd for InodeFile<'_> {
    /// Return a file descriptor for this file
    /// Note: This fd is only valid as long as the `InodeFile` exists.
    fn as_raw_fd(&self) -> RawFd {
        match self {
            #[cfg(target_os = "linux")]
            Self::Owned(file) => file.as_raw_fd(),
            Self::Ref(file_ref) => file_ref.as_raw_fd(),
        }
    }
}

impl AsFd for InodeFile<'_> {
    fn as_fd(&self) -> BorrowedFd<'_> {
        match self {
            #[cfg(target_os = "linux")]
            Self::Owned(file) => file.as_fd(),
            Self::Ref(file_ref) => file_ref.as_fd(),
        }
    }
}

/// Represents an inode in `PassthroughFs`.
#[derive(Debug)]
pub struct InodeData {
    inode: Inode,
    // Most of these aren't actually files but ¯\_(ツ)_/¯.
    handle: InodeHandle,
    id: InodeId,
    refcount: AtomicU64,
    // File type and mode
    mode: InodeMode,
}

impl InodeData {
    fn new(inode: Inode, f: InodeHandle, refcount: u64, id: InodeId, mode: InodeMode) -> Self {
        InodeData {
            inode,
            handle: f,
            id,
            refcount: AtomicU64::new(refcount),
            mode,
        }
    }

    fn get_file(&self) -> io::Result<InodeFile<'_>> {
        self.handle.get_file()
    }
}

/// Data structures to manage accessed inodes.
struct InodeMap {
    inodes: RwLock<InodeStore>,
}

impl InodeMap {
    fn new() -> Self {
        InodeMap {
            inodes: RwLock::new(Default::default()),
        }
    }

    fn clear(&self) {
        // Do not expect poisoned lock here, so safe to unwrap().
        self.inodes.write().unwrap().clear();
    }

    fn get(&self, inode: Inode) -> io::Result<Arc<InodeData>> {
        // Do not expect poisoned lock here, so safe to unwrap().
        self.inodes
            .read()
            .unwrap()
            .get(&inode)
            .map(Arc::clone)
            .ok_or_else(ebadf)
    }

    fn get_map_mut(&self) -> RwLockWriteGuard<InodeStore> {
        // Do not expect poisoned lock here, so safe to unwrap().
        self.inodes.write().unwrap()
    }

    fn insert(&self, data: Arc<InodeData>) {
        let mut inodes = self.get_map_mut();

        Self::insert_locked(inodes.deref_mut(), data)
    }

    fn insert_locked(inodes: &mut InodeStore, data: Arc<InodeData>) {
        inodes.insert(data);
    }
}

pub struct HandleData {
    inode: Inode,
    file: File,
    lock: Mutex<()>,
    open_flags: AtomicU32,
}

impl HandleData {
    fn new(inode: Inode, file: File, flags: u32) -> Self {
        HandleData {
            inode,
            file,
            lock: Mutex::new(()),
            open_flags: AtomicU32::new(flags),
        }
    }

    fn get_file(&self) -> &File {
        &self.file
    }

    fn get_file_mut(&self) -> (MutexGuard<()>, &File) {
        (self.lock.lock().unwrap(), &self.file)
    }

    fn borrow_fd(&self) -> BorrowedFd {
        self.file.as_fd()
    }

    fn get_flags(&self) -> u32 {
        self.open_flags.load(Ordering::Relaxed)
    }

    fn set_flags(&self, flags: u32) {
        self.open_flags.store(flags, Ordering::Relaxed);
    }
}

struct HandleMap {
    handles: RwLock<BTreeMap<Handle, Arc<HandleData>>>,
}

impl HandleMap {
    fn new() -> Self {
        HandleMap {
            handles: RwLock::new(BTreeMap::new()),
        }
    }

    fn clear(&self) {
        // Do not expect poisoned lock here, so safe to unwrap().
        self.handles.write().unwrap().clear();
    }

    fn insert(&self, handle: Handle, data: HandleData) {
        // Do not expect poisoned lock here, so safe to unwrap().
        self.handles.write().unwrap().insert(handle, Arc::new(data));
    }

    fn release(&self, handle: Handle, inode: Inode) -> io::Result<()> {
        // Do not expect poisoned lock here, so safe to unwrap().
        let mut handles = self.handles.write().unwrap();

        if let btree_map::Entry::Occupied(e) = handles.entry(handle) {
            if e.get().inode == inode {
                // We don't need to close the file here because that will happen automatically when
                // the last `Arc` is dropped.
                e.remove();
                return Ok(());
            }
        }

        Err(ebadf())
    }

    fn get(&self, handle: Handle, inode: Inode) -> io::Result<Arc<HandleData>> {
        // Do not expect poisoned lock here, so safe to unwrap().
        self.handles
            .read()
            .unwrap()
            .get(&handle)
            .filter(|hd| hd.inode == inode)
            .map(Arc::clone)
            .ok_or_else(ebadf)
    }
}

/// A file system that simply "passes through" all requests it receives to the underlying file
/// system.
///
/// To keep the implementation simple it servers the contents of its root directory. Users
/// that wish to serve only a specific directory should set up the environment so that that
/// directory ends up as the root of the file system process. One way to accomplish this is via a
/// combination of mount namespaces and the pivot_root system call.
pub struct PassthroughFs<S: BitmapSlice + Send + Sync = ()> {
    // File descriptors for various points in the file system tree. These fds are always opened with
    // the `O_PATH` option so they cannot be used for reading or writing any data. See the
    // documentation of the `O_PATH` flag in `open(2)` for more details on what one can and cannot
    // do with an fd opened with this flag.
    inode_map: InodeMap,
    next_inode: AtomicU64,

    // File descriptors for open files and directories. Unlike the fds in `inodes`, these _can_ be
    // used for reading and writing data.
    handle_map: HandleMap,
    next_handle: AtomicU64,

    // Use to generate unique inode
    ino_allocator: UniqueInodeGenerator,

    // Maps mount IDs to an open FD on the respective ID for the purpose of open_by_handle_at().
    #[cfg(target_os = "linux")]
    mount_fds: MountFds,

    // File descriptor pointing to the `/proc/self/fd` directory. This is used to convert an fd from
    // `inodes` into one that can go into `handles`. This is accomplished by reading the
    // `/proc/self/fd/{}` symlink. We keep an open fd here in case the file system tree that we are meant
    // to be serving doesn't have access to `/proc/self/fd`.
    #[cfg(target_os = "linux")]
    proc_self_fd: File,

    // Whether writeback caching is enabled for this directory. This will only be true when
    // `cfg.writeback` is true and `init` was called with `FsOptions::WRITEBACK_CACHE`.
    writeback: AtomicBool,

    // Whether no_open is enabled.
    no_open: AtomicBool,

    // Whether no_opendir is enabled.
    no_opendir: AtomicBool,

    // Whether kill_priv_v2 is enabled.
    #[cfg(target_os = "linux")]
    killpriv_v2: AtomicBool,

    // Whether no_readdir is enabled.
    no_readdir: AtomicBool,

    // Whether seal_size is enabled.
    seal_size: AtomicBool,

    // Whether per-file DAX feature is enabled.
    // Init from guest kernel Init cmd of fuse fs.
    perfile_dax: AtomicBool,

    dir_entry_timeout: Duration,
    dir_attr_timeout: Duration,

    cfg: Config,

    phantom: PhantomData<S>,
}

impl<S: BitmapSlice + Send + Sync> PassthroughFs<S> {
    /// Create a Passthrough file system instance.
    pub fn new(mut cfg: Config) -> io::Result<PassthroughFs<S>> {
        if cfg.no_open && cfg.cache_policy != CachePolicy::Always {
            warn!("passthroughfs: no_open only work with cache=always, reset to open mode");
            cfg.no_open = false;
        }
        if cfg.writeback && cfg.cache_policy == CachePolicy::Never {
            warn!(
                "passthroughfs: writeback cache conflicts with cache=none, reset to no_writeback"
            );
            cfg.writeback = false;
        }

        // Safe because this is a constant value and a valid C string.
        #[cfg(target_os = "linux")]
        let proc_self_fd_cstr = unsafe { CStr::from_bytes_with_nul_unchecked(PROC_SELF_FD_CSTR) };
        #[cfg(target_os = "linux")]
        let proc_self_fd = Self::open_file(
            &libc::AT_FDCWD,
            proc_self_fd_cstr,
            libc::O_PATH | libc::O_NOFOLLOW | libc::O_CLOEXEC,
            0,
        )?;

        let (dir_entry_timeout, dir_attr_timeout) =
            match (cfg.dir_entry_timeout, cfg.dir_attr_timeout) {
                (Some(e), Some(a)) => (e, a),
                (Some(e), None) => (e, cfg.attr_timeout),
                (None, Some(a)) => (cfg.entry_timeout, a),
                (None, None) => (cfg.entry_timeout, cfg.attr_timeout),
            };

        #[cfg(target_os = "linux")]
        let mount_fds = MountFds::new(None)?;

        Ok(PassthroughFs {
            inode_map: InodeMap::new(),
            next_inode: AtomicU64::new(fuse::ROOT_ID + 1),
            ino_allocator: UniqueInodeGenerator::new(),

            handle_map: HandleMap::new(),
            next_handle: AtomicU64::new(1),

            #[cfg(target_os = "linux")]
            mount_fds,
            #[cfg(target_os = "linux")]
            proc_self_fd,

            writeback: AtomicBool::new(false),
            no_open: AtomicBool::new(false),
            no_opendir: AtomicBool::new(false),
            #[cfg(target_os = "linux")]
            killpriv_v2: AtomicBool::new(false),
            no_readdir: AtomicBool::new(cfg.no_readdir),
            seal_size: AtomicBool::new(cfg.seal_size),
            perfile_dax: AtomicBool::new(false),
            dir_entry_timeout,
            dir_attr_timeout,
            cfg,

            phantom: PhantomData,
        })
    }

    /// Initialize the Passthrough file system.
    pub fn import(&self) -> io::Result<()> {
        let root = CString::new(self.cfg.root_dir.as_str()).expect("CString::new failed");

        #[cfg(target_os = "linux")]
        let (st, id, handle) = {
            let (path_fd, handle_opt, st) =
                Self::open_file_and_handle(self, &libc::AT_FDCWD, &root).map_err(|e| {
                    error!("fuse: import: failed to get file or handle: {:?}", e);
                    e
                })?;

            let id = InodeId::from_stat(&st);

            let handle = if let Some(h) = handle_opt {
                InodeHandle::Handle(self.to_openable_handle(h)?)
            } else {
                InodeHandle::File(path_fd)
            };

            (st, id, handle)
        };

        #[cfg(target_os = "macos")]
        let (st, id, handle) = {
            let (path_fd, st) = self.open_file(&root).unwrap();

            let id = InodeId::from_stat(&st);

            let handle = InodeHandle::File(path_fd, root);
            (st, id, handle)
        };

        // Safe because this doesn't modify any memory and there is no need to check the return
        // value because this system call always succeeds. We need to clear the umask here because
        // we want the client to be able to set all the bits in the mode.
        unsafe { libc::umask(0o000) };

        // Not sure why the root inode gets a refcount of 2 but that's what libfuse does.
        self.inode_map.insert(Arc::new(InodeData::new(
            fuse::ROOT_ID,
            handle,
            2,
            id,
            st.st.st_mode,
        )));

        Ok(())
    }

    fn create_file_excl(
        dir: &impl AsRawFd,
        pathname: &CStr,
        flags: i32,
        mode: u32,
    ) -> io::Result<Option<File>> {
        match openat(dir, pathname, flags | libc::O_CREAT | libc::O_EXCL, mode) {
            Ok(file) => Ok(Some(file)),
            Err(err) => {
                // Ignore the error if the file exists and O_EXCL is not present in `flags`.
                if err.kind() == io::ErrorKind::AlreadyExists {
                    if (flags & libc::O_EXCL) != 0 {
                        return Err(err);
                    }
                    return Ok(None);
                }
                Err(err)
            }
        }
    }

    fn do_lookup(&self, parent: Inode, name: &CStr) -> io::Result<Entry> {
        let name =
            if parent == fuse::ROOT_ID && name.to_bytes_with_nul().starts_with(PARENT_DIR_CSTR) {
                // Safe as this is a constant value and a valid C string.
                CStr::from_bytes_with_nul(CURRENT_DIR_CSTR).unwrap()
            } else {
                name
            };

        let dir = self.inode_map.get(parent)?;

        #[cfg(target_os = "linux")]
        let (path_fd, handle_opt, st) = {
            let dir_file = dir.get_file()?;
            Self::open_file_and_handle(self, &dir_file, name)?
        };

        #[cfg(target_os = "macos")]
        let (path_fd, st, cstring_path) = {
            let string_from_name: String = name.to_string_lossy().to_string();
            let dir_path = dir.get_path()?.into_string().unwrap();
            let mut full_path = PathBuf::from(dir_path);
            full_path.push(string_from_name);
            let string_path = full_path.to_string_lossy().to_string();
            let cstring_path = CString::new(string_path).expect("Failed to convert to CString");
            let (path_fd, st) = self.open_file(&cstring_path)?;
            (path_fd, st, cstring_path)
        };

        let id = InodeId::from_stat(&st);

        let mut found = None;
        'search: loop {
            match self.inode_map.get_alt(
                &id,
                #[cfg(target_os = "linux")]
                handle_opt.as_ref(),
            ) {
                // No existing entry found
                None => break 'search,
                Some(data) => {
                    let curr = data.refcount.load(Ordering::Acquire);
                    // forgot_one() has just destroyed the entry, retry...
                    if curr == 0 {
                        continue 'search;
                    }

                    // Saturating add to avoid integer overflow, it's not realistic to saturate u64.
                    let new = curr.saturating_add(1);

                    // Synchronizes with the forgot_one()
                    if data
                        .refcount
                        .compare_exchange(curr, new, Ordering::AcqRel, Ordering::Acquire)
                        .is_ok()
                    {
                        found = Some(data.inode);
                        break;
                    }
                }
            }
        }

        let inode = if let Some(v) = found {
            v
        } else {
            #[cfg(target_os = "linux")]
            let handle = if let Some(h) = handle_opt.clone() {
                InodeHandle::Handle(self.to_openable_handle(h)?)
            } else {
                InodeHandle::File(path_fd)
            };

            #[cfg(target_os = "macos")]
            let handle = InodeHandle::File(path_fd, cstring_path);

            // Write guard get_alt_locked() and insert_lock() to avoid race conditions.
            let mut inodes = self.inode_map.get_map_mut();

            // Lookup inode_map again after acquiring the inode_map lock, as there might be another
            // racing thread already added an inode with the same id while we're not holding
            // the lock. If so just use the newly added inode, otherwise the inode will be replaced
            // and results in EBADF.
            match InodeMap::get_alt_locked(
                inodes.deref(),
                &id,
                #[cfg(target_os = "linux")]
                handle_opt.as_ref(),
            ) {
                Some(data) => {
                    // An inode was added concurrently while we did not hold a lock on
                    // `self.inodes_map`, so we use that instead. `handle` will be dropped.
                    data.refcount.fetch_add(1, Ordering::Relaxed);
                    data.inode
                }
                None => {
                    let inode = self.allocate_inode(
                        inodes.deref(),
                        &id,
                        #[cfg(target_os = "linux")]
                        handle_opt.as_ref(),
                    )?;

                    if inode > VFS_MAX_INO {
                        error!("fuse: max inode number reached: {}", VFS_MAX_INO);
                        return Err(io::Error::new(
                            io::ErrorKind::Other,
                            format!("max inode number reached: {VFS_MAX_INO}"),
                        ));
                    }

                    InodeMap::insert_locked(
                        inodes.deref_mut(),
                        Arc::new(InodeData::new(inode, handle, 1, id, st.st.st_mode)),
                    );
                    inode
                }
            }
        };

        let (entry_timeout, attr_timeout) = if is_dir(st.st.st_mode) {
            (self.dir_entry_timeout, self.dir_attr_timeout)
        } else {
            (self.cfg.entry_timeout, self.cfg.attr_timeout)
        };

        // Whether to enable file DAX according to the value of dax_file_size
        let mut attr_flags: u32 = 0;
        if let Some(dax_file_size) = self.cfg.dax_file_size {
            // st.stat.st_size is i64
            if self.perfile_dax.load(Ordering::Relaxed)
                && st.st.st_size >= 0x0
                && st.st.st_size as u64 >= dax_file_size
            {
                attr_flags |= fuse::FUSE_ATTR_DAX;
            }
        }

        Ok(Entry {
            inode,
            generation: 0,
            attr: st.st,
            attr_flags,
            attr_timeout,
            entry_timeout,
        })
    }

    fn forget_one(&self, inodes: &mut InodeStore, inode: Inode, count: u64) {
        // ROOT_ID should not be forgotten, or we're not able to access to files any more.
        if inode == fuse::ROOT_ID {
            return;
        }

        if let Some(data) = inodes.get(&inode) {
            // Acquiring the write lock on the inode map prevents new lookups from incrementing the
            // refcount but there is the possibility that a previous lookup already acquired a
            // reference to the inode data and is in the process of updating the refcount so we need
            // to loop here until we can decrement successfully.
            loop {
                let curr = data.refcount.load(Ordering::Acquire);

                // Saturating sub because it doesn't make sense for a refcount to go below zero and
                // we don't want misbehaving clients to cause integer overflow.
                let new = curr.saturating_sub(count);

                // Synchronizes with the acquire load in `do_lookup`.
                if data
                    .refcount
                    .compare_exchange(curr, new, Ordering::AcqRel, Ordering::Acquire)
                    .is_ok()
                {
                    if new == 0 {
                        // We just removed the last refcount for this inode.
                        // The allocated inode number should be kept in the map when use_host_ino
                        // is false or inode is bigger than MAX_HOST_INO.
                        let keep_mapping = !self.cfg.use_host_ino || inode > MAX_HOST_INO;
                        inodes.remove(&inode, keep_mapping);
                    }
                    break;
                }
            }
        }
    }

    fn do_release(&self, inode: Inode, handle: Handle) -> io::Result<()> {
        self.handle_map.release(handle, inode)
    }

    // Validate a path component, same as the one in vfs layer, but only do the validation if this
    // passthroughfs is used without vfs layer, to avoid double validation.
    fn validate_path_component(&self, name: &CStr) -> io::Result<()> {
        // !self.cfg.do_import means we're under vfs, and vfs has already done the validation
        if !self.cfg.do_import {
            return Ok(());
        }
        validate_path_component(name)
    }

    fn get_writeback_open_flags(&self, flags: i32) -> i32 {
        let mut new_flags = flags;
        let writeback = self.writeback.load(Ordering::Relaxed);

        // When writeback caching is enabled, the kernel may send read requests even if the
        // userspace program opened the file write-only. So we need to ensure that we have opened
        // the file for reading as well as writing.
        if writeback && flags & libc::O_ACCMODE == libc::O_WRONLY {
            new_flags &= !libc::O_ACCMODE;
            new_flags |= libc::O_RDWR;
        }

        // When writeback caching is enabled the kernel is responsible for handling `O_APPEND`.
        // However, this breaks atomicity as the file may have changed on disk, invalidating the
        // cached copy of the data in the kernel and the offset that the kernel thinks is the end of
        // the file. Just allow this for now as it is the user's responsibility to enable writeback
        // caching only for directories that are not shared. It also means that we need to clear the
        // `O_APPEND` flag.
        if writeback && flags & libc::O_APPEND != 0 {
            new_flags &= !libc::O_APPEND;
        }

        new_flags
    }
}

#[cfg(not(feature = "async-io"))]
impl<S: BitmapSlice + Send + Sync + 'static> BackendFileSystem for PassthroughFs<S> {
    fn mount(&self) -> io::Result<(Entry, u64)> {
        let entry = self.do_lookup(fuse::ROOT_ID, &CString::new(".").unwrap())?;
        Ok((entry, VFS_MAX_INO))
    }

    fn as_any(&self) -> &dyn Any {
        self
    }
}

macro_rules! scoped_cred {
    ($name:ident, $ty:ty, $syscall_nr:expr) => {
        #[derive(Debug)]
        pub(crate) struct $name;

        impl $name {
            // Changes the effective uid/gid of the current thread to `val`.  Changes
            // the thread's credentials back to root when the returned struct is dropped.
            fn new(val: $ty) -> io::Result<Option<$name>> {
                if val == 0 {
                    // Nothing to do since we are already uid 0.
                    return Ok(None);
                }

                // We want credential changes to be per-thread because otherwise
                // we might interfere with operations being carried out on other
                // threads with different uids/gids.  However, posix requires that
                // all threads in a process share the same credentials.  To do this
                // libc uses signals to ensure that when one thread changes its
                // credentials the other threads do the same thing.
                //
                // So instead we invoke the syscall directly in order to get around
                // this limitation.  Another option is to use the setfsuid and
                // setfsgid systems calls.   However since those calls have no way to
                // return an error, it's preferable to do this instead.

                // This call is safe because it doesn't modify any memory and we
                // check the return value.
                #[cfg(target_os = "linux")]
                let res = unsafe { libc::syscall($syscall_nr, -1, val, -1) };
                #[cfg(target_os = "macos")]
                let res = unsafe { $syscall_nr(val) };
                if res == 0 {
                    Ok(Some($name))
                } else {
                    Err(io::Error::last_os_error())
                }
            }
        }

        impl Drop for $name {
            fn drop(&mut self) {
                #[cfg(target_os = "linux")]
                let res = unsafe { libc::syscall($syscall_nr, -1, 0, -1) };
                #[cfg(target_os = "macos")]
                let res = unsafe { $syscall_nr(0) };
                if res < 0 {
                    error!(
                        "fuse: failed to change credentials back to root: {}",
                        io::Error::last_os_error(),
                    );
                }
            }
        }
    };
}

#[cfg(target_os = "linux")]
scoped_cred!(ScopedUid, libc::uid_t, libc::SYS_setresuid);
#[cfg(target_os = "linux")]
scoped_cred!(ScopedGid, libc::gid_t, libc::SYS_setresgid);

#[cfg(target_os = "macos")]
scoped_cred!(ScopedUid, libc::uid_t, libc::seteuid);
#[cfg(target_os = "macos")]
scoped_cred!(ScopedGid, libc::gid_t, libc::setegid);

fn set_creds(
    uid: libc::uid_t,
    gid: libc::gid_t,
) -> io::Result<(Option<ScopedUid>, Option<ScopedGid>)> {
    // We have to change the gid before we change the uid because if we change the uid first then we
    // lose the capability to change the gid.  However changing back can happen in any order.
    ScopedGid::new(gid).and_then(|gid| Ok((ScopedUid::new(uid)?, gid)))
}

#[cfg(test)]
mod tests {
    use super::*;
    use crate::abi::fuse_abi::CreateIn;
    use crate::api::filesystem::*;
    #[cfg(target_os = "linux")]
    use crate::api::{Vfs, VfsOptions};
    #[cfg(target_os = "linux")]
    use caps::{CapSet, Capability};
    use log;
    use std::io::Read;
    #[cfg(target_os = "linux")]
    use std::ops::Deref;
    use std::os::unix::prelude::MetadataExt;

    #[cfg(target_os = "macos")]
    use std::fs;
    #[cfg(target_os = "macos")]
    use std::os::unix::fs::PermissionsExt;

    #[cfg(target_os = "linux")]
    use vmm_sys_util::{tempdir::TempDir, tempfile::TempFile};

    #[cfg(target_os = "macos")]
    use tempfile::{tempdir, tempdir_in, NamedTempFile};

    #[cfg(target_os = "linux")]
    fn prepare_passthroughfs() -> PassthroughFs {
        let source = TempDir::new().expect("Cannot create temporary directory.");
        let parent_path =
            TempDir::new_in(source.as_path()).expect("Cannot create temporary directory.");
        let _child_path =
            TempFile::new_in(parent_path.as_path()).expect("Cannot create temporary file.");

        let fs_cfg = Config {
            writeback: true,
            do_import: true,
            no_open: true,
            inode_file_handles: false,
            root_dir: source
                .as_path()
                .to_str()
                .expect("source path to string")
                .to_string(),
            ..Default::default()
        };
        let fs = PassthroughFs::<()>::new(fs_cfg).unwrap();
        fs.import().unwrap();

        fs
    }

    #[cfg(target_os = "macos")]
    fn set_dir_permissions(dir_path: &str) {
        let mut permissions = fs::metadata(&dir_path)
            .expect("Failed to get directory metadata")
            .permissions();
        permissions.set_mode(0o40777);
        let _r = permissions.mode();
        set_permissions_recursive(&dir_path).expect("Failed to set permissions");
    }

    #[cfg(target_os = "macos")]
    fn set_permissions_recursive(path: &str) -> std::io::Result<()> {
        let mut permissions = fs::metadata(path)
            .expect("Failed to get directory metadata")
            .permissions();
        permissions.set_mode(0o40777);

        let entries = fs::read_dir(path)?;

        for entry in entries {
            let entry = entry?;
            let entry_path = entry.path();

            if entry_path.is_dir() {
                set_permissions_recursive(entry_path.to_str().unwrap())?;
            } else {
                let mut permissions = fs::metadata(entry_path)
                    .expect("Failed to get directory metadata")
                    .permissions();
                permissions.set_mode(0o40777);
            }
        }

        Ok(())
    }

    #[cfg(target_os = "macos")]
    fn prepare_passthroughfs() -> PassthroughFs {
        let source = tempdir().expect("Cannot create temporary directory.");
        let tmp_path = source.into_path();
        let parent = tempdir_in(&tmp_path).expect("Cannot create temporary directory.");
        let parent_path = parent.into_path();
        let child = NamedTempFile::new_in(&parent_path).expect("Cannot create temporary file.");
        child.keep().unwrap();
        set_dir_permissions(tmp_path.to_str().unwrap());

        // Rest of the code remains unchanged
        let fs_cfg = Config {
            writeback: true,
            do_import: true,
            no_open: true,
            inode_file_handles: false,
            root_dir: tmp_path.to_string_lossy().to_string(),
            ..Default::default()
        };
        let fs = PassthroughFs::<()>::new(fs_cfg).unwrap();
        fs.import().unwrap();
        fs
    }

    #[cfg(target_os = "linux")]
    fn passthroughfs_no_open(cfg: bool) {
        let opts = VfsOptions {
            #[cfg(target_os = "linux")]
            no_open: cfg,
            ..Default::default()
        };

        let vfs = &Vfs::new(opts);
        // Assume that fuse kernel supports no_open.

        vfs.init(FsOptions::ZERO_MESSAGE_OPEN).unwrap();

        let fs_cfg = Config {
            do_import: false,
            no_open: cfg,
            ..Default::default()
        };
        let fs = PassthroughFs::<()>::new(fs_cfg.clone()).unwrap();
        fs.import().unwrap();
        vfs.mount(Box::new(fs), "/submnt/A").unwrap();

        let p_fs = vfs.get_rootfs("/submnt/A").unwrap().unwrap();
        let any_fs = p_fs.deref().as_any();
        any_fs
            .downcast_ref::<PassthroughFs>()
            .map(|fs| {
                assert_eq!(fs.no_open.load(Ordering::Relaxed), cfg);
            })
            .unwrap();
    }

    #[cfg(target_os = "linux")]
    #[test]
    fn test_passthroughfs_no_open() {
        passthroughfs_no_open(true);
        passthroughfs_no_open(false);
    }

    #[test]
    fn test_passthroughfs_inode_file_handles() {
        log::set_max_level(log::LevelFilter::Trace);

        #[cfg(target_os = "linux")]
        match caps::has_cap(None, CapSet::Effective, Capability::CAP_DAC_READ_SEARCH) {
            Ok(false) | Err(_) => {
                println!("invoking open_by_handle_at needs CAP_DAC_READ_SEARCH");
                return;
            }
            Ok(true) => {}
        }

        #[cfg(target_os = "linux")]
        let (source, parent_path, child_path) = {
            let source = TempDir::new().expect("Cannot create temporary directory.");
            let parent_path =
                TempDir::new_in(source.as_path()).expect("Cannot create temporary directory.");
            let child_path =
                TempFile::new_in(parent_path.as_path()).expect("Cannot create temporary file.");
            (source, parent_path, child_path)
        };

        #[cfg(target_os = "macos")]
        let (source, parent_path, child_path) = {
            let source = tempdir().expect("Cannot create temporary directory.");
            let tmp_path = source.into_path();
            let parent = tempdir_in(&tmp_path).expect("Cannot create temporary directory.");
            let parent_path = parent.into_path();
            let child = NamedTempFile::new_in(&parent_path).expect("Cannot create temporary file.");
            let (_, child_path) = child.keep().unwrap();
            (tmp_path, parent_path, child_path)
        };

        let fs_cfg = Config {
            writeback: true,
            do_import: true,
            no_open: true,
            inode_file_handles: true,
            #[cfg(target_os = "linux")]
            root_dir: source
                .as_path()
                .to_str()
                .expect("source path to string")
                .to_string(),
            #[cfg(target_os = "macos")]
            root_dir: source.to_str().expect("source path to string").to_string(),
            ..Default::default()
        };
        let fs = PassthroughFs::<()>::new(fs_cfg).unwrap();
        fs.import().unwrap();

        let ctx = Context::default();

        // read a few files to inode map.
        let parent = CString::new(
            #[cfg(target_os = "linux")]
            parent_path
                .as_path()
                .file_name()
                .unwrap()
                .to_str()
                .expect("path to string"),
            #[cfg(target_os = "macos")]
            parent_path
                .file_name()
                .unwrap()
                .to_str()
                .expect("path to string"),
        )
        .unwrap();
        let p_entry = fs.lookup(&ctx, ROOT_ID, &parent).unwrap();
        let p_inode = p_entry.inode;

        let child = CString::new(
            #[cfg(target_os = "linux")]
            child_path
                .as_path()
                .file_name()
                .unwrap()
                .to_str()
                .expect("path to string"),
            #[cfg(target_os = "macos")]
            child_path
                .file_name()
                .unwrap()
                .to_str()
                .expect("path to string"),
        )
        .unwrap();
        let c_entry = fs.lookup(&ctx, p_inode, &child).unwrap();

        // Following test depends on host fs, it's not reliable.
        //let data = fs.inode_map.get(c_entry.inode).unwrap();
        //assert_eq!(matches!(data.handle, InodeHandle::Handle(_)), true);

        let (_, duration) = fs.getattr(&ctx, c_entry.inode, None).unwrap();
        assert_eq!(duration, fs.cfg.attr_timeout);

        fs.destroy();
    }

    #[test]
    fn test_lookup_escape_root() {
        let fs = prepare_passthroughfs();
        let ctx = Context::default();

        let name = CString::new("..").unwrap();
        let entry = fs.lookup(&ctx, ROOT_ID, &name).unwrap();
        assert_eq!(entry.inode, ROOT_ID);
    }

    #[test]
    fn test_get_writeback_open_flags() {
        // prepare a fs with writeback cache and open being true, so O_WRONLY should be promoted to
        // O_RDWR, as writeback may read files even if file being opened with write-only. And
        // O_APPEND should be cleared as well.
        let mut fs = prepare_passthroughfs();
        fs.writeback = AtomicBool::new(true);
        fs.no_open = AtomicBool::new(false);

        assert!(fs.writeback.load(Ordering::Relaxed));
        assert!(!fs.no_open.load(Ordering::Relaxed));

        let flags = libc::O_RDWR;
        assert_eq!(fs.get_writeback_open_flags(flags), libc::O_RDWR);

        let flags = libc::O_RDONLY;
        assert_eq!(fs.get_writeback_open_flags(flags), libc::O_RDONLY);

        let flags = libc::O_WRONLY;
        assert_eq!(fs.get_writeback_open_flags(flags), libc::O_RDWR);

        let flags = libc::O_RDWR | libc::O_APPEND;
        assert_eq!(fs.get_writeback_open_flags(flags), libc::O_RDWR);

        let flags = libc::O_RDONLY | libc::O_APPEND;
        assert_eq!(fs.get_writeback_open_flags(flags), libc::O_RDONLY);

        let flags = libc::O_WRONLY | libc::O_APPEND;
        assert_eq!(fs.get_writeback_open_flags(flags), libc::O_RDWR);

        // prepare a fs with writeback cache disabled, open flags should not change
        let mut fs = prepare_passthroughfs();
        fs.writeback = AtomicBool::new(false);
        fs.no_open = AtomicBool::new(false);

        assert!(!fs.writeback.load(Ordering::Relaxed));
        assert!(!fs.no_open.load(Ordering::Relaxed));

        let flags = libc::O_RDWR;
        assert_eq!(fs.get_writeback_open_flags(flags), libc::O_RDWR);

        let flags = libc::O_RDONLY;
        assert_eq!(fs.get_writeback_open_flags(flags), libc::O_RDONLY);

        let flags = libc::O_WRONLY;
        assert_eq!(fs.get_writeback_open_flags(flags), libc::O_WRONLY);

        let flags = libc::O_RDWR | libc::O_APPEND;
        assert_eq!(
            fs.get_writeback_open_flags(flags),
            libc::O_RDWR | libc::O_APPEND
        );

        let flags = libc::O_RDONLY | libc::O_APPEND;
        assert_eq!(
            fs.get_writeback_open_flags(flags),
            libc::O_RDONLY | libc::O_APPEND
        );

        let flags = libc::O_WRONLY | libc::O_APPEND;
        assert_eq!(
            fs.get_writeback_open_flags(flags),
            libc::O_WRONLY | libc::O_APPEND
        );
    }

    #[test]
    fn test_writeback_open_and_create() {
        // prepare a fs with writeback cache and open being true, so a write-only opened file
        // should have read permission as well.
        #[cfg(target_os = "linux")]
        let source = TempDir::new().expect("Cannot create temporary directory.");
        #[cfg(target_os = "macos")]
        let source = tempdir().expect("Cannot create temporary directory.");
        #[cfg(target_os = "linux")]
        let _ = std::process::Command::new("sh")
            .arg("-c")
            .arg(format!("touch {}/existfile", source.as_path().to_str().unwrap()).as_str())
            .output()
            .unwrap();
        #[cfg(target_os = "macos")]
        let _ = std::process::Command::new("sh")
            .arg("-c")
            .arg(format!("touch {}/existfile", source.path().to_str().unwrap()).as_str())
            .output()
            .unwrap();
        let fs_cfg = Config {
            writeback: true,
            do_import: true,
            no_open: false,
            inode_file_handles: false,
            #[cfg(target_os = "linux")]
            root_dir: source
                .as_path()
                .to_str()
                .expect("source path to string")
                .to_string(),
            #[cfg(target_os = "macos")]
            root_dir: source
                .path()
                .to_str()
                .expect("source path to string")
                .to_string(),
            ..Default::default()
        };
        #[cfg(target_os = "macos")]
        set_dir_permissions(source.path().to_str().unwrap());
        let mut fs = PassthroughFs::<()>::new(fs_cfg).unwrap();
        fs.writeback = AtomicBool::new(true);
        fs.no_open = AtomicBool::new(false);
        fs.import().unwrap();

        assert!(fs.writeback.load(Ordering::Relaxed));
        assert!(!fs.no_open.load(Ordering::Relaxed));

        let ctx = Context::default();

        // Create a new file with O_WRONLY, and make sure we can read it as well.
        let fname = CString::new("testfile").unwrap();
        let args = CreateIn {
            flags: libc::O_WRONLY as u32,
            #[cfg(target_os = "linux")]
            mode: 0644,
            #[cfg(target_os = "macos")]
            mode: 0o40777,
            umask: 0,
            fuse_flags: 0,
        };
        let (entry, handle, _, _) = fs.create(&ctx, ROOT_ID, &fname, args).unwrap();
        let handle_data = fs.handle_map.get(handle.unwrap(), entry.inode).unwrap();
        let (_guard, mut f) = handle_data.get_file_mut();
        let mut buf = [0; 4];
        // Buggy code return EBADF on read
        let n = f.read(&mut buf).unwrap();
        assert_eq!(n, 0);

        // Then Open an existing file with O_WRONLY, we should be able to read it as well.
        let fname = CString::new("existfile").unwrap();
        let entry = fs.lookup(&ctx, ROOT_ID, &fname).unwrap();
        let (handle, _, _) = fs
            .open(&ctx, entry.inode, libc::O_WRONLY as u32, 0)
            .unwrap();
        let handle_data = fs.handle_map.get(handle.unwrap(), entry.inode).unwrap();
        let (_guard, mut f) = handle_data.get_file_mut();
        let mut buf = [0; 4];
        let n = f.read(&mut buf).unwrap();
        assert_eq!(n, 0);
    }

    #[test]
    fn test_passthroughfs_dir_timeout() {
        log::set_max_level(log::LevelFilter::Trace);

        #[cfg(target_os = "linux")]
        let (source, parent_path, child_path) = {
            let source = TempDir::new().expect("Cannot create temporary directory.");
            let parent_path =
                TempDir::new_in(source.as_path()).expect("Cannot create temporary directory.");
            let child_path =
                TempFile::new_in(parent_path.as_path()).expect("Cannot create temporary file.");
            (source, parent_path, child_path)
        };

        #[cfg(target_os = "macos")]
        let (source, parent_path, child_path) = {
            let source = tempdir().expect("Cannot create temporary directory.");
            let tmp_path = source.into_path();
            let parent = tempdir_in(&tmp_path).expect("Cannot create temporary directory.");
            let parent_path = parent.into_path();
            let child = NamedTempFile::new_in(&parent_path).expect("Cannot create temporary file.");
            let (_, child_path) = child.keep().unwrap();
            (tmp_path, parent_path, child_path)
        };

        // passthroughfs with cache=none, but non-zero dir entry/attr timeout.
        let fs_cfg = Config {
            writeback: false,
            do_import: true,
            no_open: false,
            root_dir: source
                .as_path()
                .to_str()
                .expect("source path to string")
                .to_string(),
            cache_policy: CachePolicy::Never,
            entry_timeout: Duration::from_secs(0),
            attr_timeout: Duration::from_secs(0),
            dir_entry_timeout: Some(Duration::from_secs(1)),
            dir_attr_timeout: Some(Duration::from_secs(2)),
            ..Default::default()
        };
        let fs = PassthroughFs::<()>::new(fs_cfg).unwrap();
        fs.import().unwrap();

        let ctx = Context::default();

        // parent entry should have non-zero timeouts
        let parent = CString::new(
            parent_path
                .as_path()
                .file_name()
                .unwrap()
                .to_str()
                .expect("path to string"),
        )
        .unwrap();
        let p_entry = fs.lookup(&ctx, ROOT_ID, &parent).unwrap();
        assert_eq!(p_entry.entry_timeout, Duration::from_secs(1));
        assert_eq!(p_entry.attr_timeout, Duration::from_secs(2));

        // regular file has zero timeout value
        let child = CString::new(
            child_path
                .as_path()
                .file_name()
                .unwrap()
                .to_str()
                .expect("path to string"),
        )
        .unwrap();
        let c_entry = fs.lookup(&ctx, p_entry.inode, &child).unwrap();
        assert_eq!(c_entry.entry_timeout, Duration::from_secs(0));
        assert_eq!(c_entry.attr_timeout, Duration::from_secs(0));

        fs.destroy();
    }

    #[test]
    fn test_stable_inode() {
        use std::os::unix::fs::MetadataExt;
        #[cfg(target_os = "linux")]
        let (source, child_path) = {
            let source = TempDir::new().expect("Cannot create temporary directory.");
            let child_path =
                TempFile::new_in(source.as_path()).expect("Cannot create temporary file.");
            (source, child_path)
        };
        #[cfg(target_os = "macos")]
        let (source, chile_file, child_path) = {
            let source = tempdir().expect("Cannot create temporary directory.");
            let tmp_path = source.into_path();
            let child = NamedTempFile::new_in(&tmp_path).expect("Cannot create temporary file.");
            let (chile_file, child_path) = child.keep().unwrap();
            (tmp_path, chile_file, child_path)
        };
        let child = CString::new(
            child_path
                .as_path()
                .file_name()
                .unwrap()
                .to_str()
                .expect("path to string"),
        )
        .unwrap();
        #[cfg(target_os = "linux")]
        let meta = child_path.as_file().metadata().unwrap();
        #[cfg(target_os = "macos")]
        let meta = chile_file.metadata().unwrap();
        let ctx = Context::default();
        {
            let fs_cfg = Config {
                writeback: true,
                do_import: true,
                no_open: true,
                inode_file_handles: false,
                root_dir: source
                    .as_path()
                    .to_str()
                    .expect("source path to string")
                    .to_string(),
                ..Default::default()
            };
            let fs = PassthroughFs::<()>::new(fs_cfg).unwrap();
            fs.import().unwrap();
            let entry = fs.lookup(&ctx, ROOT_ID, &child).unwrap();
            assert_eq!(entry.inode, ROOT_ID + 1);
            fs.forget(&ctx, entry.inode, 1);
            let entry = fs.lookup(&ctx, ROOT_ID, &child).unwrap();
            assert_eq!(entry.inode, ROOT_ID + 1);
        }
        {
            let fs_cfg = Config {
                writeback: true,
                do_import: true,
                no_open: true,
                inode_file_handles: false,
                root_dir: source
                    .as_path()
                    .to_str()
                    .expect("source path to string")
                    .to_string(),
                use_host_ino: true,
                ..Default::default()
            };
            let fs = PassthroughFs::<()>::new(fs_cfg).unwrap();
            fs.import().unwrap();
            let entry = fs.lookup(&ctx, ROOT_ID, &child).unwrap();
            assert_eq!(entry.inode & MAX_HOST_INO, meta.ino());
            fs.forget(&ctx, entry.inode, 1);
            let entry = fs.lookup(&ctx, ROOT_ID, &child).unwrap();
            assert_eq!(entry.inode & MAX_HOST_INO, meta.ino());
        }
    }

    #[test]
    fn test_allocation_inode_locked() {
        {
            let fs = prepare_passthroughfs();
            let m = InodeStore::default();
            let id = InodeId {
                ino: MAX_HOST_INO + 1,
                dev: 1,
                #[cfg(target_os = "linux")]
                mnt: 1,
            };

            // Default
            #[cfg(target_os = "linux")]
            let inode = fs.allocate_inode(&m, &id, None).unwrap();

            #[cfg(target_os = "macos")]
            let inode = fs.allocate_inode(&m, &id).unwrap();
            assert_eq!(inode, 2);
        }

        {
            let mut fs = prepare_passthroughfs();
            fs.cfg.use_host_ino = true;
            let m = InodeStore::default();
            let id = InodeId {
                ino: 12345,
                dev: 1,
                #[cfg(target_os = "linux")]
                mnt: 1,
            };
            // direct return host inode 12345
            #[cfg(target_os = "linux")]
            let inode = fs.allocate_inode(&m, &id, None).unwrap();

            #[cfg(target_os = "macos")]
            let inode = fs.allocate_inode(&m, &id).unwrap();
            assert_eq!(inode & MAX_HOST_INO, 12345)
        }

        {
            let mut fs = prepare_passthroughfs();
            fs.cfg.use_host_ino = true;
            let mut m = InodeStore::default();
            let id = InodeId {
                ino: MAX_HOST_INO + 1,
                dev: 1,
                #[cfg(target_os = "linux")]
                mnt: 1,
            };
            // allocate a virtual inode
            #[cfg(target_os = "linux")]
            let inode = fs.allocate_inode(&m, &id, None).unwrap();

            #[cfg(target_os = "macos")]
            let inode = fs.allocate_inode(&m, &id).unwrap();
            assert_eq!(inode & MAX_HOST_INO, 2);
            #[cfg(target_os = "linux")]
            let file = TempFile::new().expect("Cannot create temporary file.");
            #[cfg(target_os = "macos")]
            let (_, file, child_path) = {
                let source = tempdir().expect("Cannot create temporary directory.");
                let tmp_path = source.into_path();
                let child =
                    NamedTempFile::new_in(&tmp_path).expect("Cannot create temporary file.");
                let (chile_file, child_path) = child.keep().unwrap();
                (tmp_path, chile_file, child_path)
            };
            #[cfg(target_os = "linux")]
            let mode = file.as_file().metadata().unwrap().mode();
            #[cfg(target_os = "macos")]
            let (mode, cstring_path) = {
                let mode = file.metadata().unwrap().mode();
                let cstring_path = CString::new(child_path.to_string_lossy().to_string())
                    .expect("Failed to convert to CString");
                (mode as u16, cstring_path)
            };
            #[cfg(target_os = "linux")]
            let inode_data =
                InodeData::new(inode, InodeHandle::File(file.into_file()), 1, id, mode);
            #[cfg(target_os = "macos")]
            let inode_data =
                InodeData::new(inode, InodeHandle::File(file, cstring_path), 1, id, mode);
            m.insert(Arc::new(inode_data));
            #[cfg(target_os = "linux")]
            let inode = fs.allocate_inode(&m, &id, None).unwrap();

            #[cfg(target_os = "macos")]
            let inode = fs.allocate_inode(&m, &id).unwrap();
            assert_eq!(inode & MAX_HOST_INO, 2);
        }
    }

    #[test]
    fn test_validate_virtiofs_config() {
        // cache=none + writeback, writeback should be disabled
        let fs_cfg = Config {
            writeback: true,
            cache_policy: CachePolicy::Never,
            ..Default::default()
        };
        let fs = PassthroughFs::<()>::new(fs_cfg).unwrap();
        assert!(!fs.cfg.writeback);

        // cache=none + no_open, no_open should be disabled
        let fs_cfg = Config {
            no_open: true,
            cache_policy: CachePolicy::Never,
            ..Default::default()
        };
        let fs = PassthroughFs::<()>::new(fs_cfg).unwrap();
        assert!(!fs.cfg.no_open);

        // cache=auto + no_open, no_open should be disabled
        let fs_cfg = Config {
            no_open: true,
            cache_policy: CachePolicy::Auto,
            ..Default::default()
        };
        let fs = PassthroughFs::<()>::new(fs_cfg).unwrap();
        assert!(!fs.cfg.no_open);

        // cache=always + no_open, no_open should be set
        let fs_cfg = Config {
            no_open: true,
            cache_policy: CachePolicy::Always,
            ..Default::default()
        };
        let fs = PassthroughFs::<()>::new(fs_cfg).unwrap();
        assert!(fs.cfg.no_open);

        // cache=none + no_open + writeback, no_open and writeback should be disabled
        let fs_cfg = Config {
            no_open: true,
            writeback: true,
            cache_policy: CachePolicy::Never,
            ..Default::default()
        };
        let fs = PassthroughFs::<()>::new(fs_cfg).unwrap();
        assert!(!fs.cfg.no_open);
        assert!(!fs.cfg.writeback);
    }
}<|MERGE_RESOLUTION|>--- conflicted
+++ resolved
@@ -57,13 +57,10 @@
 mod mount_fd;
 #[cfg(target_os = "linux")]
 mod os_compat;
-<<<<<<< HEAD
 mod overlay;
-=======
 #[cfg(target_os = "macos")]
 mod stat;
 #[cfg(target_os = "linux")]
->>>>>>> 6e88bd8e
 mod statx;
 mod sync_io;
 mod util;
