--- conflicted
+++ resolved
@@ -34,23 +34,18 @@
 mod async_io;
 mod sync_io;
 
-<<<<<<< HEAD
-=======
-/// Maximum buffer size of FUSE requests.
-const MAX_BUFFER_SIZE: u32 = 1 << 20;
-const MIN_READ_BUFFER: u32 = 8192;
-const BUFFER_HEADER_SIZE: u32 = 0x1000;
->>>>>>> 77e9e446
-const DIRENT_PADDING: [u8; 8] = [0; 8];
-
-/// Maximum number of pages required for FUSE requests.
-pub const MAX_REQ_PAGES: u16 = 256; // 1MB
 /// Maximum buffer size of FUSE requests.
 #[cfg(target_os = "linux")]
 pub const MAX_BUFFER_SIZE: u32 = 1 << 20;
 /// Maximum buffer size of FUSE requests.
 #[cfg(target_os = "macos")]
 pub const MAX_BUFFER_SIZE: u32 = 1 << 25;
+const MIN_READ_BUFFER: u32 = 8192;
+const BUFFER_HEADER_SIZE: u32 = 0x1000;
+const DIRENT_PADDING: [u8; 8] = [0; 8];
+
+/// Maximum number of pages required for FUSE requests.
+pub const MAX_REQ_PAGES: u16 = 256; // 1MB
 
 /// Fuse Server to handle requests from the Fuse client and vhost user master.
 pub struct Server<F: FileSystem + Sync, D: AsyncDrive = AsyncDriver> {
