--- conflicted
+++ resolved
@@ -117,16 +117,15 @@
 pub mod abi;
 pub mod api;
 
-<<<<<<< HEAD
-#[cfg(all(any(feature = "fusedev", feature = "virtiofs"), target_os = "linux"))]
-pub mod overlayfs;
-#[cfg(all(any(feature = "fusedev", feature = "virtiofs"), target_os = "linux"))]
-=======
 #[cfg(all(
     any(feature = "fusedev", feature = "virtiofs"),
     any(target_os = "macos", target_os = "linux")
 ))]
->>>>>>> 6e88bd8e
+pub mod overlayfs;
+#[cfg(all(
+    any(feature = "fusedev", feature = "virtiofs"),
+    any(target_os = "macos", target_os = "linux")
+))]
 pub mod passthrough;
 pub mod transport;
 
